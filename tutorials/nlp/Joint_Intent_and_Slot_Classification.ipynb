--- conflicted
+++ resolved
@@ -22,11 +22,7 @@
                 "# If you're using Google Colab and not running locally, run this cell\n",
                 "\n",
                 "# install NeMo\n",
-<<<<<<< HEAD
-                "BRANCH = 'r1.9.0'\n",
-=======
                 "BRANCH = 'main'\n",
->>>>>>> 0550cb98
                 "!python -m pip install git+https://github.com/NVIDIA/NeMo.git@$BRANCH#egg=nemo_toolkit[nlp]"
             ]
         },
@@ -109,13 +105,8 @@
                 "NEMO_DIR = '.'\n",
                 "\n",
                 "# download the converter files from github for the purpose of this tutorial\n",
-<<<<<<< HEAD
-                "wget.download(f'https://raw.githubusercontent.com/NVIDIA/NeMo/{BRANCH}/scripts/dataset_processing/nlp/intent_and_slot/import_datasets.py', NEMO_DIR)\n",
-                "wget.download(f'https://raw.githubusercontent.com/NVIDIA/NeMo/{BRANCH}/scripts/dataset_processing/nlp/intent_and_slot/assistant_utils.py', NEMO_DIR)"
-=======
                 "wget.download(f'https://raw.githubusercontent.com/NVIDIA/NeMo/{BRANCH}/examples/nlp/intent_slot_classification/data/import_datasets.py', NEMO_DIR)\n",
                 "wget.download(f'https://raw.githubusercontent.com/NVIDIA/NeMo/{BRANCH}/examples/nlp/intent_slot_classification/data/assistant_utils.py', NEMO_DIR)"
->>>>>>> 0550cb98
             ]
         },
         {
@@ -620,15 +611,9 @@
                 "\n",
                 "\n",
                 "# download the converter files from github for the purpose of this tutorial\n",
-<<<<<<< HEAD
-                "wget.download(f'https://raw.githubusercontent.com/NVIDIA/NeMo/{BRANCH}/scripts/dataset_processing/nlp/intent_and_slot/import_datasets.py', NEMO_DIR)\n",
-                "wget.download(f'https://raw.githubusercontent.com/NVIDIA/NeMo/{BRANCH}/scripts/dataset_processing/nlp/intent_and_slot/assistant_utils.py', NEMO_DIR)\n",
-                "wget.download(f'https://raw.githubusercontent.com/NVIDIA/NeMo/{BRANCH}/scripts/dataset_processing/nlp/intent_and_slot/convert_datasets.py', NEMO_DIR)\n",
-=======
                 "wget.download(f'https://raw.githubusercontent.com/NVIDIA/NeMo/{BRANCH}/examples/nlp/intent_slot_classification/data/import_datasets.py', NEMO_DIR)\n",
                 "wget.download(f'https://raw.githubusercontent.com/NVIDIA/NeMo/{BRANCH}/examples/nlp/intent_slot_classification/data/assistant_utils.py', NEMO_DIR)\n",
                 "wget.download(f'https://raw.githubusercontent.com/NVIDIA/NeMo/{BRANCH}/examples/nlp/intent_slot_classification/data/convert_datasets.py', NEMO_DIR)\n",
->>>>>>> 0550cb98
                 "\n",
                 "# Get original atis dataset\n",
                 "!python {NEMO_DIR}/import_datasets.py --dataset_name=atis --source_data_dir={DATA_DIR} --target_data_dir={DATA_DIR}/nemo_format\n",
@@ -654,11 +639,7 @@
             "outputs": [],
             "source": [
                 "# download the data augmentation script\n",
-<<<<<<< HEAD
-                "wget.download(f'https://raw.githubusercontent.com/NVIDIA/NeMo/{BRANCH}/scripts/dataset_processing/nlp/intent_and_slot/augment_training_data.py', NEMO_DIR)"
-=======
                 "wget.download(f'https://raw.githubusercontent.com/NVIDIA/NeMo/{BRANCH}/examples/nlp/intent_slot_classification/data/augment_training_data.py', NEMO_DIR)"
->>>>>>> 0550cb98
             ]
         },
         {
