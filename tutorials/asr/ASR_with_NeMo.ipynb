{
    "nbformat": 4,
    "nbformat_minor": 0,
    "metadata": {
<<<<<<< HEAD
     "collapsed": false
    }
   }
  }
 },
 "cells": [
  {
   "cell_type": "code",
   "metadata": {
    "id": "lJz6FDU1lRzc"
   },
   "source": [
    "\"\"\"\n",
    "You can run either this notebook locally (if you have all the dependencies and a GPU) or on Google Colab.\n",
    "\n",
    "Instructions for setting up Colab are as follows:\n",
    "1. Open a new Python 3 notebook.\n",
    "2. Import this notebook from GitHub (File -> Upload Notebook -> \"GITHUB\" tab -> copy/paste GitHub URL)\n",
    "3. Connect to an instance with a GPU (Runtime -> Change runtime type -> select \"GPU\" for hardware accelerator)\n",
    "4. Run this cell to set up dependencies.\n",
    "5. Restart the runtime (Runtime -> Restart Runtime) for any upgraded packages to take effect\n",
    "\"\"\"\n",
    "# If you're using Google Colab and not running locally, run this cell.\n",
    "\n",
    "## Install dependencies\n",
    "!pip install wget\n",
    "!apt-get install sox libsndfile1 ffmpeg\n",
    "!pip install unidecode\n",
    "!pip install matplotlib>=3.3.2\n",
    "\n",
    "## Install NeMo\n",
    "BRANCH = 'r1.6.0'\n",
    "!python -m pip install git+https://github.com/NVIDIA/NeMo.git@$BRANCH#egg=nemo_toolkit[all]\n",
    "\n",
    "## Grab the config we'll use in this example\n",
    "!mkdir configs\n",
    "!wget -P configs/ https://raw.githubusercontent.com/NVIDIA/NeMo/$BRANCH/examples/asr/conf/config.yaml\n",
    "\n",
    "\"\"\"\n",
    "Remember to restart the runtime for the kernel to pick up any upgraded packages (e.g. matplotlib)!\n",
    "Alternatively, you can uncomment the exit() below to crash and restart the kernel, in the case\n",
    "that you want to use the \"Run All Cells\" (or similar) option.\n",
    "\"\"\"\n",
    "# exit()"
   ],
   "execution_count": null,
   "outputs": []
  },
  {
   "cell_type": "markdown",
   "metadata": {
    "id": "v1Jk9etFlRzf"
   },
   "source": [
    "# Introduction to End-To-End Automatic Speech Recognition\n",
    "\n",
    "This notebook contains a basic tutorial of Automatic Speech Recognition (ASR) concepts, introduced with code snippets using the [NeMo framework](https://github.com/NVIDIA/NeMo).\n",
    "We will first introduce the basics of the main concepts behind speech recognition, then explore concrete examples of what the data looks like and walk through putting together a simple end-to-end ASR pipeline.\n",
    "\n",
    "We assume that you are familiar with general machine learning concepts and can follow Python code, and we'll be using the [AN4 dataset from CMU](http://www.speech.cs.cmu.edu/databases/an4/) (with processing using `sox`)."
   ]
  },
  {
   "cell_type": "markdown",
   "metadata": {
    "id": "YLln3U-IlRzg"
   },
   "source": [
    "## Conceptual Overview: What is ASR?\n",
    "\n",
    "ASR, or **Automatic Speech Recognition**, refers to the problem of getting a program to automatically transcribe spoken language (speech-to-text). Our goal is usually to have a model that minimizes the **Word Error Rate (WER)** metric when transcribing speech input. In other words, given some audio file (e.g. a WAV file) containing speech, how do we transform this into the corresponding text with as few errors as possible?\n",
    "\n",
    "Traditional speech recognition takes a generative approach, modeling the full pipeline of how speech sounds are produced in order to evaluate a speech sample. We would start from a **language model** that encapsulates the most likely orderings of words that are generated (e.g. an n-gram model), to a **pronunciation model** for each word in that ordering (e.g. a pronunciation table), to an **acoustic model** that translates those pronunciations to audio waveforms (e.g. a Gaussian Mixture Model).\n",
    "\n",
    "Then, if we receive some spoken input, our goal would be to find the most likely sequence of text that would result in the given audio according to our generative pipeline of models. Overall, with traditional speech recognition, we try to model `Pr(audio|transcript)*Pr(transcript)`, and take the argmax of this over possible transcripts.\n",
    "\n",
    "Over time, neural nets advanced to the point where each component of the traditional speech recognition model could be replaced by a neural model that had better performance and that had a greater potential for generalization. For example, we could replace an n-gram model with a neural language model, and replace a pronunciation table with a neural pronunciation model, and so on. However, each of these neural models need to be trained individually on different tasks, and errors in any model in the pipeline could throw off the whole prediction.\n",
    "\n",
    "Thus, we can see the appeal of **end-to-end ASR architectures**: discriminative models that simply take an audio input and give a textual output, and in which all components of the architecture are trained together towards the same goal. The model's encoder would be akin to an acoustic model for extracting speech features, which can then be directly piped to a decoder which outputs text. If desired, we could integrate a language model that would improve our predictions, as well.\n",
    "\n",
    "And the entire end-to-end ASR model can be trained at once--a much easier pipeline to handle! "
   ]
  },
  {
   "cell_type": "markdown",
   "metadata": {
    "id": "0S5iZPMSlRzg"
   },
   "source": [
    "### End-To-End ASR\n",
    "\n",
    "With an end-to-end model, we want to directly learn `Pr(transcript|audio)` in order to predict the transcripts from the original audio. Since we are dealing with sequential information--audio data over time that corresponds to a sequence of letters--RNNs are the obvious choice. But now we have a pressing problem to deal with: since our input sequence (number of audio timesteps) is not the same length as our desired output (transcript length), how do we match each time step from the audio data to the correct output characters?\n",
    "\n",
    "Earlier speech recognition approaches relied on **temporally-aligned data**, in which each segment of time in an audio file was matched up to a corresponding speech sound such as a phoneme or word. However, if we would like to have the flexibility to predict letter-by-letter to prevent OOV (out of vocabulary) issues, then each time step in the data would have to be labeled with the letter sound that the speaker is making at that point in the audio file. With that information, it seems like we should simply be able to try to predict the correct letter for each time step and then collapse the repeated letters (e.g. the prediction output `LLLAAAAPPTOOOPPPP` would become `LAPTOP`). It turns out that this idea has some problems: not only does alignment make the dataset incredibly labor-intensive to label, but also, what do we do with words like \"book\" that contain consecutive repeated letters? Simply squashing repeated letters together would not work in that case!\n",
    "\n",
    "![Alignment example](https://raw.githubusercontent.com/NVIDIA/NeMo/stable/tutorials/asr/images/alignment_example.png)\n",
    "\n",
    "Modern end-to-end approaches get around this using methods that don't require manual alignment at all, so that the input-output pairs are really just the raw audio and the transcript--no extra data or labeling required. Let's briefly go over two popular approaches that allow us to do this, Connectionist Temporal Classification (CTC) and sequence-to-sequence models with attention.\n",
    "\n",
    "#### Connectionist Temporal Classification (CTC)\n",
    "\n",
    "In normal speech recognition prediction output, we would expect to have characters such as the letters from A through Z, numbers 0 through 9, spaces (\"\\_\"), and so on. CTC introduces a new intermediate output token called the **blank token** (\"-\") that is useful for getting around the alignment issue.\n",
    "\n",
    "With CTC, we still predict one token per time segment of speech, but we use the blank token to figure out where we can and can't collapse the predictions. The appearance of a blank token helps separate repeating letters that should not be collapsed. For instance, with an audio snippet segmented into `T=11` time steps, we could get predictions that look like `BOO-OOO--KK`, which would then collapse to `\"BO-O-K\"`, and then we would remove the blank tokens to get our final output, `BOOK`.\n",
    "\n",
    "Now, we can predict one output token per time step, then collapse and clean to get sensible output without any fear of ambiguity from repeating letters! A simple way of getting predictions like this would be to apply a bidirectional RNN to the audio input, apply softmax over each time step's output, and then take the token with the highest probability. The method of always taking the best token at each time step is called **greedy decoding, or max decoding**.\n",
    "\n",
    "To calculate our loss for backprop, we would like to know the log probability of the model producing the correct transcript, `log(Pr(transcript|audio))`. We can get the log probability of a single intermediate output sequence (e.g. `BOO-OOO--KK`) by summing over the log probabilities we get from each token's softmax value, but note that the resulting sum is different from the log probability of the transcript itself (`BOOK`). This is because there are multiple possible output sequences of the same length that can be collapsed to get the same transcript (e.g. `BBO--OO-KKK` also results in `BOOK`), and so we need to **marginalize over every valid sequence of length `T` that collapses to the transcript**.\n",
    "\n",
    "Therefore, to get our transcript's log probability given our audio input, we must sum the log probabilities of every sequence of length `T` that collapses to the transcript (e.g. `log(Pr(output: \"BOOK\"|audio)) = log(Pr(BOO-OOO--KK|audio)) + log(Pr(BBO--OO-KKK|audio)) + ...`). In practice, we can use a dynamic programming approach to calculate this, accumulating our log probabilities over different \"paths\" through the softmax outputs at each time step.\n",
    "\n",
    "If you would like a more in-depth explanation of how CTC works, or how we can improve our results by using a modified beam search algorithm, feel free to check out the Further Reading section at the end of this notebook for more resources.\n",
    "\n",
    "#### Sequence-to-Sequence with Attention\n",
    "\n",
    "One problem with CTC is that predictions at different time steps are conditionally independent, which is an issue because the words in a continuous utterance tend to be related to each other in some sensible way. With this conditional independence assumption, we can't learn a language model that can represent such dependencies, though we can add a language model on top of the CTC output to mitigate this to some degree.\n",
    "\n",
    "A popular alternative is to use a sequence-to-sequence model with attention. A typical seq2seq model for ASR consists of some sort of **bidirectional RNN encoder** that consumes the audio sequence timestep-by-timestep, and where the outputs are then passed to an **attention-based decoder**. Each prediction from the decoder is based on attending to some parts of the entire encoded input, as well as the previously outputted tokens.\n",
    "\n",
    "The outputs of the decoder can be anything from word pieces to phonemes to letters, and since predictions are not directly tied to time steps of the input, we can just continue producing tokens one-by-one until an end token is given (or we reach a specified max output length). This way, we do not need to deal with audio alignment, and our predicted transcript is just the sequence of outputs given by our decoder.\n",
    "\n",
    "Now that we have an idea of what some popular end-to-end ASR models look like, let's take a look at the audio data we'll be working with for our example."
   ]
  },
  {
   "cell_type": "markdown",
   "metadata": {
    "id": "38aYTCTIlRzh"
   },
   "source": [
    "## Taking a Look at Our Data (AN4)\n",
    "\n",
    "The AN4 dataset, also known as the Alphanumeric dataset, was collected and published by Carnegie Mellon University. It consists of recordings of people spelling out addresses, names, telephone numbers, etc., one letter or number at a time, as well as their corresponding transcripts. We choose to use AN4 for this tutorial because it is relatively small, with 948 training and 130 test utterances, and so it trains quickly.\n",
    "\n",
    "Before we get started, let's download and prepare the dataset. The utterances are available as `.sph` files, so we will need to convert them to `.wav` for later processing. If you are not using Google Colab, please make sure you have [Sox](http://sox.sourceforge.net/) installed for this step--see the \"Downloads\" section of the linked Sox homepage. (If you are using Google Colab, Sox should have already been installed in the setup cell at the beginning.)"
   ]
  },
  {
   "cell_type": "code",
   "metadata": {
    "id": "gAhsmi6HlRzh"
   },
   "source": [
    "# This is where the an4/ directory will be placed.\n",
    "# Change this if you don't want the data to be extracted in the current directory.\n",
    "data_dir = '.'"
   ],
   "execution_count": null,
   "outputs": []
  },
  {
   "cell_type": "code",
   "metadata": {
    "id": "Yb4fuUvWlRzk",
    "scrolled": true
   },
   "source": [
    "import glob\n",
    "import os\n",
    "import subprocess\n",
    "import tarfile\n",
    "import wget\n",
    "\n",
    "# Download the dataset. This will take a few moments...\n",
    "print(\"******\")\n",
    "if not os.path.exists(data_dir + '/an4_sphere.tar.gz'):\n",
    "    an4_url = 'http://www.speech.cs.cmu.edu/databases/an4/an4_sphere.tar.gz'\n",
    "    an4_path = wget.download(an4_url, data_dir)\n",
    "    print(f\"Dataset downloaded at: {an4_path}\")\n",
    "else:\n",
    "    print(\"Tarfile already exists.\")\n",
    "    an4_path = data_dir + '/an4_sphere.tar.gz'\n",
    "\n",
    "if not os.path.exists(data_dir + '/an4/'):\n",
    "    # Untar and convert .sph to .wav (using sox)\n",
    "    tar = tarfile.open(an4_path)\n",
    "    tar.extractall(path=data_dir)\n",
    "\n",
    "    print(\"Converting .sph to .wav...\")\n",
    "    sph_list = glob.glob(data_dir + '/an4/**/*.sph', recursive=True)\n",
    "    for sph_path in sph_list:\n",
    "        wav_path = sph_path[:-4] + '.wav'\n",
    "        cmd = [\"sox\", sph_path, wav_path]\n",
    "        subprocess.run(cmd)\n",
    "print(\"Finished conversion.\\n******\")"
   ],
   "execution_count": null,
   "outputs": []
  },
  {
   "cell_type": "markdown",
   "metadata": {
    "id": "m_LFeM0elRzm"
   },
   "source": [
    "You should now have a folder called `an4` that contains `etc/an4_train.transcription`, `etc/an4_test.transcription`, audio files in `wav/an4_clstk` and `wav/an4test_clstk`, along with some other files we will not need.\n",
    "\n",
    "Now we can load and take a look at the data. As an example, file `cen2-mgah-b.wav` is a 2.6 second-long audio recording of a man saying the letters \"G L E N N\" one-by-one. To confirm this, we can listen to the file:"
   ]
  },
  {
   "cell_type": "code",
   "metadata": {
    "id": "_M_bSs3MjQlz"
   },
   "source": [
    "import librosa\n",
    "import IPython.display as ipd\n",
    "\n",
    "# Load and listen to the audio file\n",
    "example_file = data_dir + '/an4/wav/an4_clstk/mgah/cen2-mgah-b.wav'\n",
    "audio, sample_rate = librosa.load(example_file)\n",
    "\n",
    "ipd.Audio(example_file, rate=sample_rate)"
   ],
   "execution_count": null,
   "outputs": []
  },
  {
   "cell_type": "markdown",
   "metadata": {
    "id": "qZyElgPVjQl5"
   },
   "source": [
    "In an ASR task, if this WAV file was our input, then \"G L E N N\" would be our desired output.\n",
    "\n",
    "Let's plot the waveform, which is simply a line plot of the sequence of values that we read from the file. This is a format of viewing audio that you are likely to be familiar with seeing in many audio editors and visualizers:"
   ]
  },
  {
   "cell_type": "code",
   "metadata": {
    "id": "MqIAKkqelRzm"
   },
   "source": [
    "%matplotlib inline\n",
    "import librosa.display\n",
    "import matplotlib.pyplot as plt\n",
    "\n",
    "# Plot our example audio file's waveform\n",
    "plt.rcParams['figure.figsize'] = (15,7)\n",
    "plt.title('Waveform of Audio Example')\n",
    "plt.ylabel('Amplitude')\n",
    "\n",
    "_ = librosa.display.waveplot(audio)"
   ],
   "execution_count": null,
   "outputs": []
  },
  {
   "cell_type": "markdown",
   "metadata": {
    "id": "Gg6RR_yolRzo"
   },
   "source": [
    "We can see the activity in the waveform that corresponds to each letter in the audio, as our speaker here enunciates quite clearly!\n",
    "You can kind of tell that each spoken letter has a different \"shape,\" and it's interesting to note that last two blobs look relatively similar, which is expected because they are both the letter \"N.\"\n",
    "\n",
    "### Spectrograms and Mel Spectrograms\n",
    "\n",
    "However, since audio information is more useful in the context of frequencies of sound over time, we can get a better representation than this raw sequence of 57,330 values.\n",
    "We can apply a [Fourier Transform](https://en.wikipedia.org/wiki/Fourier_transform) on our audio signal to get something more useful: a **spectrogram**, which is a representation of the energy levels (i.e. amplitude, or \"loudness\") of each frequency (i.e. pitch) of the signal over the duration of the file.\n",
    "A spectrogram (which can be viewed as a heat map) is a good way of seeing how the *strengths of various frequencies in the audio vary over time*, and is obtained by breaking up the signal into smaller, usually overlapping chunks and performing a Short-Time Fourier Transform (STFT) on each.\n",
    "\n",
    "Let's examine what the spectrogram of our sample looks like."
   ]
  },
  {
   "cell_type": "code",
   "metadata": {
    "id": "oCFneEs1lRzp"
   },
   "source": [
    "import numpy as np\n",
    "\n",
    "# Get spectrogram using Librosa's Short-Time Fourier Transform (stft)\n",
    "spec = np.abs(librosa.stft(audio))\n",
    "spec_db = librosa.amplitude_to_db(spec, ref=np.max)  # Decibels\n",
    "\n",
    "# Use log scale to view frequencies\n",
    "librosa.display.specshow(spec_db, y_axis='log', x_axis='time')\n",
    "plt.colorbar()\n",
    "plt.title('Audio Spectrogram');"
   ],
   "execution_count": null,
   "outputs": []
  },
  {
   "cell_type": "markdown",
   "metadata": {
    "id": "9OPc4tcalRzs"
   },
   "source": [
    "Again, we are able to see each letter being pronounced, and that the last two blobs that correspond to the \"N\"s are pretty similar-looking. But how do we interpret these shapes and colors? Just as in the waveform plot before, we see time passing on the x-axis (all 2.6s of audio). But now, the y-axis represents different frequencies (on a log scale), and *the color on the plot shows the strength of a frequency at a particular point in time*.\n",
    "\n",
    "We're still not done yet, as we can make one more potentially useful tweak: using the **Mel Spectrogram** instead of the normal spectrogram. This is simply a change in the frequency scale that we use from linear (or logarithmic) to the mel scale, which is \"a perceptual scale of pitches judged by listeners to be equal in distance from one another\" (from [Wikipedia](https://en.wikipedia.org/wiki/Mel_scale)).\n",
    "\n",
    "In other words, it's a transformation of the frequencies to be more aligned to what humans perceive; a change of +1000Hz from 2000Hz->3000Hz sounds like a larger difference to us than 9000Hz->10000Hz does, so the mel scale normalizes this such that equal distances sound like equal differences to the human ear. Intuitively, we use the mel spectrogram because in this case we are processing and transcribing human speech, such that transforming the scale to better match what we hear is a useful procedure."
   ]
  },
  {
   "cell_type": "code",
   "metadata": {
    "id": "7yQXVn-TlRzt"
   },
   "source": [
    "# Plot the mel spectrogram of our sample\n",
    "mel_spec = librosa.feature.melspectrogram(audio, sr=sample_rate)\n",
    "mel_spec_db = librosa.power_to_db(mel_spec, ref=np.max)\n",
    "\n",
    "librosa.display.specshow(\n",
    "    mel_spec_db, x_axis='time', y_axis='mel')\n",
    "plt.colorbar()\n",
    "plt.title('Mel Spectrogram');"
   ],
   "execution_count": null,
   "outputs": []
  },
  {
   "cell_type": "markdown",
   "metadata": {
    "id": "RSCyVizDlRz1"
   },
   "source": [
    "## Convolutional ASR Models\n",
    "\n",
    "Let's take a look at the model that we will be building, and how we specify its parameters.\n",
    "\n",
    "### The Jasper Model\n",
    "\n",
    "We will be training a small [Jasper (Just Another SPeech Recognizer) model](https://arxiv.org/abs/1904.03288) from scratch (e.g. initialized randomly). \n",
    "In brief, Jasper architectures consist of a repeated block structure that utilizes 1D convolutions.\n",
    "In a Jasper_KxR model, `R` sub-blocks (consisting of a 1D convolution, batch norm, ReLU, and dropout) are grouped into a single block, which is then repeated `K` times.\n",
    "We also have a one extra block at the beginning and a few more at the end that are invariant of `K` and `R`, and we use CTC loss.\n",
    "\n",
    "### The QuartzNet Model\n",
    "\n",
    "The QuartzNet is better variant of Jasper with a key difference that it uses time-channel separable 1D convolutions. This allows it to dramatically reduce number of weights while keeping similar accuracy.\n",
    "\n",
    "A Jasper/QuartzNet models look like this (QuartzNet model is pictured):\n",
    "\n",
    "![QuartzNet with CTC](https://developer.nvidia.com/blog/wp-content/uploads/2020/05/quartznet-model-architecture-1-625x742.png)"
   ]
  },
  {
   "cell_type": "markdown",
   "metadata": {
    "id": "gEpNci7slRzw"
   },
   "source": [
    "# Using NeMo for Automatic Speech Recognition\n",
    "\n",
    "Now that we have an idea of what ASR is and how the audio data looks like, we can start using NeMo to do some ASR!\n",
    "\n",
    "We'll be using the **Neural Modules (NeMo) toolkit** for this part, so if you haven't already, you should download and install NeMo and its dependencies. To do so, just follow the directions on the [GitHub page](https://github.com/NVIDIA/NeMo), or in the [documentation](https://docs.nvidia.com/deeplearning/nemo/user-guide/docs/en/stable/).\n",
    "\n",
    "NeMo lets us easily hook together the components (modules) of our model, such as the data layer, intermediate layers, and various losses, without worrying too much about implementation details of individual parts or connections between modules. NeMo also comes with complete models which only require your data and hyperparameters for training."
   ]
  },
  {
   "cell_type": "code",
   "metadata": {
    "id": "4_W0lhaQlRzx"
   },
   "source": [
    "# NeMo's \"core\" package\n",
    "import nemo\n",
    "# NeMo's ASR collection - this collections contains complete ASR models and\n",
    "# building blocks (modules) for ASR\n",
    "import nemo.collections.asr as nemo_asr"
   ],
   "execution_count": null,
   "outputs": []
  },
  {
   "cell_type": "markdown",
   "metadata": {
    "id": "v_W8EbYktZE3"
   },
   "source": [
    "## Using an Out-of-the-Box Model\n",
    "\n",
    "NeMo's ASR collection comes with many building blocks and even complete models that we can use for training and evaluation. Moreover, several models come with pre-trained weights. Let's instantiate a complete QuartzNet15x5 model."
   ]
  },
  {
   "cell_type": "code",
   "metadata": {
    "id": "KFZZpYult96G"
   },
   "source": [
    "# This line will download pre-trained QuartzNet15x5 model from NVIDIA's NGC cloud and instantiate it for you\n",
    "quartznet = nemo_asr.models.EncDecCTCModel.from_pretrained(model_name=\"QuartzNet15x5Base-En\")"
   ],
   "execution_count": null,
   "outputs": []
  },
  {
   "cell_type": "markdown",
   "metadata": {
    "id": "KucxoFJhum0i"
   },
   "source": [
    "Next, we'll simply add paths to files we want to transcribe into the list and pass it to our model. Note that it will work for relatively short (<25 seconds) files. "
   ]
  },
  {
   "cell_type": "code",
   "metadata": {
    "id": "3QCpR_93u1hp"
   },
   "source": [
    "files = ['./an4/wav/an4_clstk/mgah/cen2-mgah-b.wav']\n",
    "for fname, transcription in zip(files, quartznet.transcribe(paths2audio_files=files)):\n",
    "  print(f\"Audio in {fname} was recognized as: {transcription}\")"
   ],
   "execution_count": null,
   "outputs": []
  },
  {
   "cell_type": "markdown",
   "metadata": {
    "id": "ppUm_kuavm_f"
   },
   "source": [
    "That was easy! But there are plenty of scenarios where you would want to fine-tune the model on your own data or even train from scratch. For example, this out-of-the box model will obviously not work for Spanish and would likely perform poorly for telephone audio. So if you have collected your own data, you certainly should attempt to fine-tune or train on it!"
   ]
  },
  {
   "cell_type": "markdown",
   "metadata": {
    "id": "ABUDaC5Js7AW"
   },
   "source": [
    "## Training from Scratch\n",
    "\n",
    "To train from scratch, you need to prepare your training data in the right format and specify your models architecture."
   ]
  },
  {
   "cell_type": "markdown",
   "metadata": {
    "id": "RdNyw1b_zgtm"
   },
   "source": [
    "### Creating Data Manifests\n",
    "\n",
    "The first thing we need to do now is to create manifests for our training and evaluation data, which will contain the metadata of our audio files. NeMo data sets take in a standardized manifest format where each line corresponds to one sample of audio, such that the number of lines in a manifest is equal to the number of samples that are represented by that manifest. A line must contain the path to an audio file, the corresponding transcript (or path to a transcript file), and the duration of the audio sample.\n",
    "\n",
    "Here's an example of what one line in a NeMo-compatible manifest might look like:\n",
    "```\n",
    "{\"audio_filepath\": \"path/to/audio.wav\", \"duration\": 3.45, \"text\": \"this is a nemo tutorial\"}\n",
    "```\n",
    "\n",
    "We can build our training and evaluation manifests using `an4/etc/an4_train.transcription` and `an4/etc/an4_test.transcription`, which have lines containing transcripts and their corresponding audio file IDs:\n",
    "```\n",
    "...\n",
    "<s> P I T T S B U R G H </s> (cen5-fash-b)\n",
    "<s> TWO SIX EIGHT FOUR FOUR ONE EIGHT </s> (cen7-fash-b)\n",
    "...\n",
    "```"
   ]
  },
  {
   "cell_type": "code",
   "metadata": {
    "id": "lVB1sG1GlRzz"
   },
   "source": [
    "# --- Building Manifest Files --- #\n",
    "import json\n",
    "\n",
    "# Function to build a manifest\n",
    "def build_manifest(transcripts_path, manifest_path, wav_path):\n",
    "    with open(transcripts_path, 'r') as fin:\n",
    "        with open(manifest_path, 'w') as fout:\n",
    "            for line in fin:\n",
    "                # Lines look like this:\n",
    "                # <s> transcript </s> (fileID)\n",
    "                transcript = line[: line.find('(')-1].lower()\n",
    "                transcript = transcript.replace('<s>', '').replace('</s>', '')\n",
    "                transcript = transcript.strip()\n",
    "\n",
    "                file_id = line[line.find('(')+1 : -2]  # e.g. \"cen4-fash-b\"\n",
    "                audio_path = os.path.join(\n",
    "                    data_dir, wav_path,\n",
    "                    file_id[file_id.find('-')+1 : file_id.rfind('-')],\n",
    "                    file_id + '.wav')\n",
    "\n",
    "                duration = librosa.core.get_duration(filename=audio_path)\n",
    "\n",
    "                # Write the metadata to the manifest\n",
    "                metadata = {\n",
    "                    \"audio_filepath\": audio_path,\n",
    "                    \"duration\": duration,\n",
    "                    \"text\": transcript\n",
    "                }\n",
    "                json.dump(metadata, fout)\n",
    "                fout.write('\\n')\n",
    "                \n",
    "# Building Manifests\n",
    "print(\"******\")\n",
    "train_transcripts = data_dir + '/an4/etc/an4_train.transcription'\n",
    "train_manifest = data_dir + '/an4/train_manifest.json'\n",
    "if not os.path.isfile(train_manifest):\n",
    "    build_manifest(train_transcripts, train_manifest, 'an4/wav/an4_clstk')\n",
    "    print(\"Training manifest created.\")\n",
    "\n",
    "test_transcripts = data_dir + '/an4/etc/an4_test.transcription'\n",
    "test_manifest = data_dir + '/an4/test_manifest.json'\n",
    "if not os.path.isfile(test_manifest):\n",
    "    build_manifest(test_transcripts, test_manifest, 'an4/wav/an4test_clstk')\n",
    "    print(\"Test manifest created.\")\n",
    "print(\"***Done***\")"
   ],
   "execution_count": null,
   "outputs": []
  },
  {
   "cell_type": "markdown",
   "metadata": {
    "id": "W2fShQzRzo-M"
   },
   "source": [
    "### Specifying Our Model with a YAML Config File\n",
    "\n",
    "For this tutorial, we'll build a *Jasper_4x1 model*, with `K=4` blocks of single (`R=1`) sub-blocks and a *greedy CTC decoder*, using the configuration found in `./configs/config.yaml`.\n",
    "\n",
    "If we open up this config file, we find model section which describes architecture of our model. A model contains an entry labeled `encoder`, with a field called `jasper` that contains a list with multiple entries. Each of the members in this list specifies one block in our model, and looks something like this:\n",
    "```\n",
    "- filters: 128\n",
    "  repeat: 1\n",
    "  kernel: [11]\n",
    "  stride: [2]\n",
    "  dilation: [1]\n",
    "  dropout: 0.2\n",
    "  residual: false\n",
    "  separable: true\n",
    "  se: true\n",
    "  se_context_size: -1\n",
    "```\n",
    "The first member of the list corresponds to the first block in the Jasper architecture diagram, which appears regardless of `K` and `R`.\n",
    "Next, we have four entries that correspond to the `K=4` blocks, and each has `repeat: 1` since we are using `R=1`.\n",
    "These are followed by two more entries for the blocks that appear at the end of our Jasper model before the CTC loss.\n",
    "\n",
    "There are also some entries at the top of the file that specify how we will handle training (`train_ds`) and validation (`validation_ds`) data.\n",
    "\n",
    "Using a YAML config such as this is helpful for getting a quick and human-readable overview of what your architecture looks like, and allows you to swap out model and run configurations easily without needing to change your code."
   ]
  },
  {
   "cell_type": "code",
   "metadata": {
    "id": "PXVKBniMlRz5"
   },
   "source": [
    "# --- Config Information ---#\n",
    "try:\n",
    "    from ruamel.yaml import YAML\n",
    "except ModuleNotFoundError:\n",
    "    from ruamel_yaml import YAML\n",
    "config_path = './configs/config.yaml'\n",
    "\n",
    "yaml = YAML(typ='safe')\n",
    "with open(config_path) as f:\n",
    "    params = yaml.load(f)\n",
    "print(params)"
   ],
   "execution_count": null,
   "outputs": []
  },
  {
   "cell_type": "markdown",
   "metadata": {
    "id": "wUmq3p2Aw_5N"
   },
   "source": [
    "### Training with PyTorch Lightning\n",
    "\n",
    "NeMo models and modules can be used in any PyTorch code where torch.nn.Module is expected.\n",
    "\n",
    "However, NeMo's models are based on [PytorchLightning's](https://github.com/PyTorchLightning/pytorch-lightning) LightningModule and we recommend you use PytorchLightning for training and fine-tuning as it makes using mixed precision and distributed training very easy. So to start, let's create Trainer instance for training on GPU for 50 epochs"
   ]
  },
  {
   "cell_type": "code",
   "metadata": {
    "id": "GUfR6tAK0k2u"
   },
   "source": [
    "import pytorch_lightning as pl\n",
    "trainer = pl.Trainer(gpus=1, max_epochs=50)"
   ],
   "execution_count": null,
   "outputs": []
  },
  {
   "cell_type": "markdown",
   "metadata": {
    "id": "IEn2RyvgxxvO"
   },
   "source": [
    "Next, we instantiate and ASR model based on our ``config.yaml`` file from the previous section.\n",
    "Note that this is a stage during which we also tell the model where our training and validation manifests are."
   ]
  },
  {
   "cell_type": "code",
   "metadata": {
    "id": "Cbf0fsMK09lk"
   },
   "source": [
    "from omegaconf import DictConfig\n",
    "params['model']['train_ds']['manifest_filepath'] = train_manifest\n",
    "params['model']['validation_ds']['manifest_filepath'] = test_manifest\n",
    "first_asr_model = nemo_asr.models.EncDecCTCModel(cfg=DictConfig(params['model']), trainer=trainer)"
   ],
   "execution_count": null,
   "outputs": []
  },
  {
   "cell_type": "markdown",
   "metadata": {
    "id": "hWtzwL5qXTYq"
   },
   "source": [
    "With that, we can start training with just one line!"
   ]
  },
  {
   "cell_type": "code",
   "metadata": {
    "id": "inRJsnrz1psq"
   },
   "source": [
    "# Start training!!!\n",
    "trainer.fit(first_asr_model)"
   ],
   "execution_count": null,
   "outputs": []
  },
  {
   "cell_type": "markdown",
   "metadata": {
    "id": "jpYXX-GslR0E"
   },
   "source": [
    "There we go! We've put together a full training pipeline for the model and trained it for 50 epochs.\n",
    "\n",
    "If you'd like to save this model checkpoint for loading later (e.g. for fine-tuning, or for continuing training), you can simply call `first_asr_model.save_to(<checkpoint_path>)`. Then, to restore your weights, you can rebuild the model using the config (let's say you call it `first_asr_model_continued` this time) and call `first_asr_model_continued.restore_from(<checkpoint_path>)`.\n",
    "\n",
    "### After Training: Monitoring Progress and Changing Hyperparameters\n",
    "We can  now start Tensorboard to see how training went. Recall that WER stands for Word Error Rate and so the lower it is, the better."
   ]
  },
  {
   "cell_type": "code",
   "metadata": {
    "id": "n_0y3stSXDX_"
   },
   "source": [
    "try:\n",
    "  from google import colab\n",
    "  COLAB_ENV = True\n",
    "except (ImportError, ModuleNotFoundError):\n",
    "  COLAB_ENV = False\n",
    "\n",
    "# Load the TensorBoard notebook extension\n",
    "if COLAB_ENV:\n",
    "  %load_ext tensorboard\n",
    "  %tensorboard --logdir lightning_logs/\n",
    "else:\n",
    "  print(\"To use tensorboard, please use this notebook in a Google Colab environment.\")"
   ],
   "execution_count": null,
   "outputs": []
  },
  {
   "cell_type": "markdown",
   "metadata": {
    "id": "Z0h-BME7U8yb"
   },
   "source": [
    "We could improve this model by playing with hyperparameters. We can look at the current hyperparameters with the following:"
   ]
  },
  {
   "cell_type": "code",
   "metadata": {
    "id": "7kdQbpohXnEd"
   },
   "source": [
    "print(params['model']['optim'])"
   ],
   "execution_count": null,
   "outputs": []
  },
  {
   "cell_type": "markdown",
   "metadata": {
    "id": "sGZzRCvIW8kE"
   },
   "source": [
    "Let's say we wanted to change the learning rate. To do so, we can create a `new_opt` dict and set our desired learning rate, then call `<model>.setup_optimization()` with the new optimization parameters."
   ]
  },
  {
   "cell_type": "code",
   "metadata": {
    "id": "AbigFKUtYgvn"
   },
   "source": [
    "import copy\n",
    "new_opt = copy.deepcopy(params['model']['optim'])\n",
    "new_opt['lr'] = 0.001\n",
    "first_asr_model.setup_optimization(optim_config=DictConfig(new_opt))\n",
    "# And then you can invoke trainer.fit(first_asr_model)"
   ],
   "execution_count": null,
   "outputs": []
  },
  {
   "cell_type": "markdown",
   "metadata": {
    "id": "D5Kwg8Cz-aaO"
   },
   "source": [
    "## Inference\n",
    "\n",
    "Let's have a quick look at how one could run inference with NeMo's ASR model.\n",
    "\n",
    "First, ``EncDecCTCModel`` and its subclasses contain a handy ``transcribe`` method which can be used to simply obtain audio files' transcriptions. It also has batch_size argument to improve performance."
   ]
  },
  {
   "cell_type": "code",
   "metadata": {
    "id": "3FT0klSV268p"
   },
   "source": [
    "print(first_asr_model.transcribe(paths2audio_files=['./an4/wav/an4_clstk/mgah/cen2-mgah-b.wav',\n",
    "                                                    './an4/wav/an4_clstk/fmjd/cen7-fmjd-b.wav',\n",
    "                                                    './an4/wav/an4_clstk/fmjd/cen8-fmjd-b.wav',\n",
    "                                                    './an4/wav/an4_clstk/fkai/cen8-fkai-b.wav'],\n",
    "                                 batch_size=4))"
   ],
   "execution_count": null,
   "outputs": []
  },
  {
   "cell_type": "markdown",
   "metadata": {
    "id": "6FiCfLX0D7py"
   },
   "source": [
    "Below is an example of a simple inference loop in pure PyTorch. It also shows how one can compute Word Error Rate (WER) metric between predictions and references."
   ]
  },
  {
   "cell_type": "code",
   "metadata": {
    "id": "7mP4r1Gx_Ilt"
   },
   "source": [
    "# Bigger batch-size = bigger throughput\n",
    "params['model']['validation_ds']['batch_size'] = 16\n",
    "\n",
    "# Setup the test data loader and make sure the model is on GPU\n",
    "first_asr_model.setup_test_data(test_data_config=params['model']['validation_ds'])\n",
    "first_asr_model.cuda()\n",
    "\n",
    "# We will be computing Word Error Rate (WER) metric between our hypothesis and predictions.\n",
    "# WER is computed as numerator/denominator.\n",
    "# We'll gather all the test batches' numerators and denominators.\n",
    "wer_nums = []\n",
    "wer_denoms = []\n",
    "\n",
    "# Loop over all test batches.\n",
    "# Iterating over the model's `test_dataloader` will give us:\n",
    "# (audio_signal, audio_signal_length, transcript_tokens, transcript_length)\n",
    "# See the AudioToCharDataset for more details.\n",
    "for test_batch in first_asr_model.test_dataloader():\n",
    "        test_batch = [x.cuda() for x in test_batch]\n",
    "        targets = test_batch[2]\n",
    "        targets_lengths = test_batch[3]        \n",
    "        log_probs, encoded_len, greedy_predictions = first_asr_model(\n",
    "            input_signal=test_batch[0], input_signal_length=test_batch[1]\n",
    "        )\n",
    "        # Notice the model has a helper object to compute WER\n",
    "        first_asr_model._wer.update(greedy_predictions, targets, targets_lengths)\n",
    "        _, wer_num, wer_denom = first_asr_model._wer.compute()\n",
    "        first_asr_model._wer.reset()\n",
    "        wer_nums.append(wer_num.detach().cpu().numpy())\n",
    "        wer_denoms.append(wer_denom.detach().cpu().numpy())\n",
    "\n",
    "        # Release tensors from GPU memory\n",
    "        del test_batch, log_probs, targets, targets_lengths, encoded_len, greedy_predictions\n",
    "\n",
    "# We need to sum all numerators and denominators first. Then divide.\n",
    "print(f\"WER = {sum(wer_nums)/sum(wer_denoms)}\")"
   ],
   "execution_count": null,
   "outputs": []
  },
  {
   "cell_type": "markdown",
   "metadata": {
    "id": "0kM9kBNOCptf"
   },
   "source": [
    "This WER is not particularly impressive and could be significantly improved. You could train longer (try 100 epochs) to get a better number. Check out the next section on how to improve it further."
   ]
  },
  {
   "cell_type": "markdown",
   "metadata": {
    "id": "RBcJtg5ulR0H"
   },
   "source": [
    "## Model Improvements\n",
    "\n",
    "You already have all you need to create your own ASR model in NeMo, but there are a few more tricks that you can employ if you so desire. In this section, we'll briefly cover a few possibilities for improving an ASR model.\n",
    "\n",
    "### Data Augmentation\n",
    "\n",
    "There exist several ASR data augmentation methods that can increase the size of our training set.\n",
    "\n",
    "For example, we can perform augmentation on the spectrograms by zeroing out specific frequency segments (\"frequency masking\") or time segments (\"time masking\") as described by [SpecAugment](https://arxiv.org/abs/1904.08779), or zero out rectangles on the spectrogram as in [Cutout](https://arxiv.org/pdf/1708.04552.pdf). In NeMo, we can do all three of these by simply adding in a `SpectrogramAugmentation` neural module. (As of now, it does not perform the time warping from the SpecAugment paper.)\n",
    "\n",
    "Our toy model does not do spectrogram augmentation. But the real one we got from cloud does:"
   ]
  },
  {
   "cell_type": "code",
   "metadata": {
    "id": "9glGogaPlR0H"
   },
   "source": [
    "print(quartznet._cfg['spec_augment'])"
   ],
   "execution_count": null,
   "outputs": []
  },
  {
   "cell_type": "markdown",
   "metadata": {
    "id": "LdwdcA_a640R"
   },
   "source": [
    "If you want to enable SpecAugment in your model, make sure your .yaml config file contains 'model/spec_augment' section which looks like the one above."
   ]
  },
  {
   "cell_type": "markdown",
   "metadata": {
    "id": "2f142kIQc1Z2"
   },
   "source": [
    "### Transfer learning\n",
    "\n",
    "Transfer learning is an important machine learning technique that uses a model’s knowledge of one task to make it perform better on another. Fine-tuning is one of the techniques to perform transfer learning. It is an essential part of the recipe for many state-of-the-art results where a base model is first pretrained on a task with abundant training data and then fine-tuned on different tasks of interest where the training data is less abundant or even scarce.\n",
    "\n",
    "In ASR you might want to do fine-tuning in multiple scenarios, for example, when you want to improve your model's performance on a particular domain (medical, financial, etc.) or on accented speech. You can even transfer learn from one language to another! Check out [this paper](https://arxiv.org/abs/2005.04290) for examples.\n",
    "\n",
    "Transfer learning with NeMo is simple. Let's demonstrate how the model we got from the cloud could be fine-tuned on AN4 data. (NOTE: this is a toy example). And, while we are at it, we will change model's vocabulary, just to demonstrate how it's done."
   ]
  },
  {
   "cell_type": "code",
   "metadata": {
    "id": "hl320dsydWX0"
   },
   "source": [
    "# Check what kind of vocabulary/alphabet the model has right now\n",
    "print(quartznet.decoder.vocabulary)\n",
    "\n",
    "# Let's add \"!\" symbol there. Note that you can (and should!) change the vocabulary\n",
    "# entirely when fine-tuning using a different language.\n",
    "quartznet.change_vocabulary(\n",
    "    new_vocabulary=[\n",
    "        ' ', 'a', 'b', 'c', 'd', 'e', 'f', 'g', 'h', 'i', 'j', 'k', 'l', 'm', 'n',\n",
    "        'o', 'p', 'q', 'r', 's', 't', 'u', 'v', 'w', 'x', 'y', 'z', \"'\", \"!\"\n",
    "    ]\n",
    ")"
   ],
   "execution_count": null,
   "outputs": []
  },
  {
   "cell_type": "markdown",
   "metadata": {
    "id": "M7lvmiMSd3Aw"
   },
   "source": [
    "After this, our decoder has completely changed, but our encoder (which is where most of the weights are) remained intact. Let's fine tune-this model for 2 epochs on AN4 dataset. We will also use the smaller learning rate from ``new_opt` (see the \"After Training\" section)`."
   ]
  },
  {
   "cell_type": "code",
   "metadata": {
    "id": "_PZJIso-eDl-"
   },
   "source": [
    "# Use the smaller learning rate we set before\n",
    "quartznet.setup_optimization(optim_config=DictConfig(new_opt))\n",
    "\n",
    "# Point to the data we'll use for fine-tuning as the training set\n",
    "quartznet.setup_training_data(train_data_config=params['model']['train_ds'])\n",
    "\n",
    "# Point to the new validation data for fine-tuning\n",
    "quartznet.setup_validation_data(val_data_config=params['model']['validation_ds'])\n",
    "\n",
    "# And now we can create a PyTorch Lightning trainer and call `fit` again.\n",
    "trainer = pl.Trainer(gpus=[1], max_epochs=2)\n",
    "trainer.fit(quartznet)"
   ],
   "execution_count": null,
   "outputs": []
  },
  {
   "cell_type": "markdown",
   "metadata": {
    "id": "VURa1NavlR0U"
   },
   "source": [
    "### Fast Training\n",
    "\n",
    "Last but not least, we could simply speed up training our model! If you have the resources, you can speed up training by splitting the workload across multiple GPUs. Otherwise (or in addition), there's always mixed precision training, which allows you to increase your batch size.\n",
    "\n",
    "You can use [PyTorch Lightning's Trainer object](https://pytorch-lightning.readthedocs.io/en/latest/common/trainer.html?highlight=Trainer) to handle mixed-precision and distributed training for you. Below are some examples of flags you would pass to the `Trainer` to use these features:\n",
    "\n",
    "```python\n",
    "# Mixed precision:\n",
    "trainer = pl.Trainer(amp_level='O1', precision=16)\n",
    "\n",
    "# Trainer with a distributed backend:\n",
    "trainer = pl.Trainer(gpus=2, num_nodes=2, accelerator='ddp')\n",
    "\n",
    "# Of course, you can combine these flags as well.\n",
    "```\n",
    "\n",
    "Finally, have a look at [example scripts in NeMo repository](https://github.com/NVIDIA/NeMo/blob/stable/examples/asr/asr_ctc/speech_to_text_ctc.py) which can handle mixed precision and distributed training using command-line arguments."
   ]
  },
  {
   "cell_type": "markdown",
   "metadata": {
    "id": "d1ym8QT3jQnj"
   },
   "source": [
    "### Deployment\n",
    "\n",
    "Note: It is recommended to run the deployment code from the NVIDIA PyTorch container.\n",
    "\n",
    "Let's get back to our pre-trained model and see how easy it can be exported to an ONNX file\n",
    "in order to run it in an inference engine like TensorRT or ONNXRuntime.\n",
    "\n",
    "If you are running in an environment outside of the NVIDIA PyTorch container (like Google Colab for example) then you will have to build the onnxruntime and onnxruntime-gpu. The cell below gives an example of how to build those runtimes but the example may have to be adapted depending on your environment."
   ]
  },
  {
   "cell_type": "code",
   "metadata": {
    "id": "I4WRcmakjQnj"
   },
   "source": [
    "!pip install --upgrade onnxruntime # for gpu, use onnxruntime-gpu\n",
    "#!mkdir -p ort\n",
    "#%cd ort\n",
    "#!git clean -xfd\n",
    "#!git clone --depth 1 --branch v1.8.0 https://github.com/microsoft/onnxruntime.git .\n",
    "#!./build.sh --skip_tests --config Release --build_shared_lib --parallel --use_cuda --cuda_home /usr/local/cuda --cudnn_home /usr/lib/#x86_64-linux-gnu --build_wheel\n",
    "#!pip uninstall -y onnxruntime\n",
    "#!pip uninstall -y onnxruntime-gpu\n",
    "#!pip install  --upgrade --force-reinstall ./build/Linux/Release/dist/onnxruntime*.whl\n",
    "#%cd .."
   ],
   "execution_count": null,
   "outputs": []
  },
  {
   "cell_type": "markdown",
   "metadata": {
    "id": "F9yO1BEbjQnm"
   },
   "source": [
    "Then run"
   ]
  },
  {
   "cell_type": "code",
   "metadata": {
    "id": "HZnyWxPyjQnm"
   },
   "source": [
    "import json\n",
    "import os\n",
    "import tempfile\n",
    "import onnxruntime\n",
    "import torch\n",
    "\n",
    "import numpy as np\n",
    "import nemo.collections.asr as nemo_asr\n",
    "from nemo.collections.asr.data.audio_to_text import AudioToCharDataset\n",
    "from nemo.collections.asr.metrics.wer import WER\n",
    "\n",
    "def to_numpy(tensor):\n",
    "    return tensor.detach().cpu().numpy() if tensor.requires_grad else tensor.cpu().numpy()\n",
    "\n",
    "def setup_transcribe_dataloader(cfg, vocabulary):\n",
    "    config = {\n",
    "        'manifest_filepath': os.path.join(cfg['temp_dir'], 'manifest.json'),\n",
    "        'sample_rate': 16000,\n",
    "        'labels': vocabulary,\n",
    "        'batch_size': min(cfg['batch_size'], len(cfg['paths2audio_files'])),\n",
    "        'trim_silence': True,\n",
    "        'shuffle': False,\n",
    "    }\n",
    "    dataset = AudioToCharDataset(\n",
    "        manifest_filepath=config['manifest_filepath'],\n",
    "        labels=config['labels'],\n",
    "        sample_rate=config['sample_rate'],\n",
    "        int_values=config.get('int_values', False),\n",
    "        augmentor=None,\n",
    "        max_duration=config.get('max_duration', None),\n",
    "        min_duration=config.get('min_duration', None),\n",
    "        max_utts=config.get('max_utts', 0),\n",
    "        blank_index=config.get('blank_index', -1),\n",
    "        unk_index=config.get('unk_index', -1),\n",
    "        normalize=config.get('normalize_transcripts', False),\n",
    "        trim=config.get('trim_silence', True),\n",
    "        parser=config.get('parser', 'en'),\n",
    "    )\n",
    "    return torch.utils.data.DataLoader(\n",
    "        dataset=dataset,\n",
    "        batch_size=config['batch_size'],\n",
    "        collate_fn=dataset.collate_fn,\n",
    "        drop_last=config.get('drop_last', False),\n",
    "        shuffle=False,\n",
    "        num_workers=config.get('num_workers', 0),\n",
    "        pin_memory=config.get('pin_memory', False),\n",
    "    )\n",
    "\n",
    "quartznet = nemo_asr.models.EncDecCTCModel.from_pretrained(model_name=\"QuartzNet15x5Base-En\")\n",
    "\n",
    "quartznet.export('qn.onnx')\n",
    "\n",
    "ort_session = onnxruntime.InferenceSession('qn.onnx')\n",
    "\n",
    "with tempfile.TemporaryDirectory() as tmpdir:\n",
    "    with open(os.path.join(tmpdir, 'manifest.json'), 'w') as fp:\n",
    "        for audio_file in files:\n",
    "            entry = {'audio_filepath': audio_file, 'duration': 100000, 'text': 'nothing'}\n",
    "            fp.write(json.dumps(entry) + '\\n')\n",
    "\n",
    "    config = {'paths2audio_files': files, 'batch_size': 4, 'temp_dir': tmpdir}\n",
    "    temporary_datalayer = setup_transcribe_dataloader(config, quartznet.decoder.vocabulary)\n",
    "    for test_batch in temporary_datalayer:\n",
    "        processed_signal, processed_signal_len = quartznet.preprocessor(\n",
    "            input_signal=test_batch[0].to(quartznet.device), length=test_batch[1].to(quartznet.device)\n",
    "        )\n",
    "        ort_inputs = {ort_session.get_inputs()[0].name: to_numpy(processed_signal),}\n",
    "        ologits = ort_session.run(None, ort_inputs)\n",
    "        alogits = np.asarray(ologits)\n",
    "        logits = torch.from_numpy(alogits[0])\n",
    "        greedy_predictions = logits.argmax(dim=-1, keepdim=False)\n",
    "        wer = WER(vocabulary=quartznet.decoder.vocabulary, batch_dim_index=0, use_cer=False, ctc_decode=True)\n",
    "        hypotheses = wer.ctc_decoder_predictions_tensor(greedy_predictions)\n",
    "        print(hypotheses)\n",
    "        break\n"
   ],
   "execution_count": null,
   "outputs": []
  },
  {
   "cell_type": "markdown",
   "metadata": {
    "id": "wteGqroafWg1"
   },
   "source": [
    "## Under the Hood\n",
    "\n",
    "NeMo is open-source and we do all our model development in the open, so you can inspect our code if you wish.\n",
    "\n",
    "In particular, ``nemo_asr.model.EncDecCTCModel`` is an encoder-decoder model which is constructed using several ``Neural Modules`` taken from ``nemo_asr.modules.`` Here is what its forward pass looks like:\n",
    "```python\n",
    "def forward(self, input_signal, input_signal_length):\n",
    "    processed_signal, processed_signal_len = self.preprocessor(\n",
    "        input_signal=input_signal, length=input_signal_length,\n",
    "    )\n",
    "    # Spec augment is not applied during evaluation/testing\n",
    "    if self.spec_augmentation is not None and self.training:\n",
    "        processed_signal = self.spec_augmentation(input_spec=processed_signal)\n",
    "    encoded, encoded_len = self.encoder(audio_signal=processed_signal, length=processed_signal_len)\n",
    "    log_probs = self.decoder(encoder_output=encoded)\n",
    "    greedy_predictions = log_probs.argmax(dim=-1, keepdim=False)\n",
    "    return log_probs, encoded_len, greedy_predictions\n",
    "```\n",
    "Here:\n",
    "\n",
    "* ``self.preprocessor`` is an instance of ``nemo_asr.modules.AudioToMelSpectrogramPreprocessor``, which is a neural module that takes audio signal and converts it into a Mel-Spectrogram\n",
    "* ``self.spec_augmentation`` - is a neural module of type ```nemo_asr.modules.SpectrogramAugmentation``, which implements data augmentation. \n",
    "* ``self.encoder`` - is a convolutional Jasper/QuartzNet-like encoder of type ``nemo_asr.modules.ConvASREncoder``\n",
    "* ``self.decoder`` - is a ``nemo_asr.modules.ConvASRDecoder`` which simply projects into the target alphabet (vocabulary).\n",
    "\n",
    "Also, ``EncDecCTCModel`` uses the audio dataset class ``nemo_asr.data.AudioToCharDataset`` and CTC loss implemented in ``nemo_asr.losses.CTCLoss``.\n",
    "\n",
    "You can use these and other neural modules (or create new ones yourself!) to construct new ASR models."
   ]
  },
  {
   "cell_type": "markdown",
   "metadata": {
    "id": "smzlvbhelR0U"
   },
   "source": [
    "# Further Reading/Watching:\n",
    "\n",
    "That's all for now! If you'd like to learn more about the topics covered in this tutorial, here are some resources that may interest you:\n",
    "- [Stanford Lecture on ASR](https://www.youtube.com/watch?v=3MjIkWxXigM)\n",
    "- [\"An Intuitive Explanation of Connectionist Temporal Classification\"](https://towardsdatascience.com/intuitively-understanding-connectionist-temporal-classification-3797e43a86c)\n",
    "- [Explanation of CTC with Prefix Beam Search](https://medium.com/corti-ai/ctc-networks-and-language-models-prefix-beam-search-explained-c11d1ee23306)\n",
    "- [Listen Attend and Spell Paper (seq2seq ASR model)](https://arxiv.org/abs/1508.01211)\n",
    "- [Explanation of the mel spectrogram in more depth](https://towardsdatascience.com/getting-to-know-the-mel-spectrogram-31bca3e2d9d0)\n",
    "- [Jasper Paper](https://arxiv.org/abs/1904.03288)\n",
    "- [QuartzNet paper](https://arxiv.org/abs/1910.10261)\n",
    "- [SpecAugment Paper](https://arxiv.org/abs/1904.08779)\n",
    "- [Explanation and visualization of SpecAugment](https://towardsdatascience.com/state-of-the-art-audio-data-augmentation-with-google-brains-specaugment-and-pytorch-d3d1a3ce291e)\n",
    "- [Cutout Paper](https://arxiv.org/pdf/1708.04552.pdf)\n",
    "- [Transfer Learning Blogpost](https://developer.nvidia.com/blog/jump-start-training-for-speech-recognition-models-with-nemo/)"
   ]
  },
  {
   "cell_type": "code",
   "metadata": {
    "id": "V3ERGX86lR0V"
   },
   "source": [],
   "execution_count": null,
   "outputs": []
  }
 ]
=======
        "accelerator": "GPU",
        "colab": {
            "name": "ASR_with_NeMo.ipynb",
            "provenance": [],
            "collapsed_sections": [],
            "toc_visible": true
        },
        "kernelspec": {
            "display_name": "Python 3",
            "language": "python",
            "name": "python3"
        },
        "language_info": {
            "codemirror_mode": {
                "name": "ipython",
                "version": 3
            },
            "file_extension": ".py",
            "mimetype": "text/x-python",
            "name": "python",
            "nbconvert_exporter": "python",
            "pygments_lexer": "ipython3",
            "version": "3.7.7"
        }
    },
    "cells": [
        {
            "cell_type": "code",
            "metadata": {
                "id": "lJz6FDU1lRzc"
            },
            "source": [
                "\"\"\"\n",
                "You can run either this notebook locally (if you have all the dependencies and a GPU) or on Google Colab.\n",
                "\n",
                "Instructions for setting up Colab are as follows:\n",
                "1. Open a new Python 3 notebook.\n",
                "2. Import this notebook from GitHub (File -> Upload Notebook -> \"GITHUB\" tab -> copy/paste GitHub URL)\n",
                "3. Connect to an instance with a GPU (Runtime -> Change runtime type -> select \"GPU\" for hardware accelerator)\n",
                "4. Run this cell to set up dependencies.\n",
                "5. Restart the runtime (Runtime -> Restart Runtime) for any upgraded packages to take effect\n",
                "\"\"\"\n",
                "# If you're using Google Colab and not running locally, run this cell.\n",
                "\n",
                "## Install dependencies\n",
                "!pip install wget\n",
                "!apt-get install sox libsndfile1 ffmpeg\n",
                "!pip install unidecode\n",
                "!pip install matplotlib>=3.3.2\n",
                "\n",
                "## Install NeMo\n",
                "BRANCH = 'main'\n",
                "!python -m pip install git+https://github.com/NVIDIA/NeMo.git@$BRANCH#egg=nemo_toolkit[all]\n",
                "\n",
                "## Grab the config we'll use in this example\n",
                "!mkdir configs\n",
                "!wget -P configs/ https://raw.githubusercontent.com/NVIDIA/NeMo/$BRANCH/examples/asr/conf/config.yaml\n",
                "\n",
                "\"\"\"\n",
                "Remember to restart the runtime for the kernel to pick up any upgraded packages (e.g. matplotlib)!\n",
                "Alternatively, you can uncomment the exit() below to crash and restart the kernel, in the case\n",
                "that you want to use the \"Run All Cells\" (or similar) option.\n",
                "\"\"\"\n",
                "# exit()"
            ],
            "execution_count": null,
            "outputs": []
        },
        {
            "cell_type": "markdown",
            "metadata": {
                "id": "v1Jk9etFlRzf"
            },
            "source": [
                "# Introduction to End-To-End Automatic Speech Recognition\n",
                "\n",
                "This notebook contains a basic tutorial of Automatic Speech Recognition (ASR) concepts, introduced with code snippets using the [NeMo framework](https://github.com/NVIDIA/NeMo).\n",
                "We will first introduce the basics of the main concepts behind speech recognition, then explore concrete examples of what the data looks like and walk through putting together a simple end-to-end ASR pipeline.\n",
                "\n",
                "We assume that you are familiar with general machine learning concepts and can follow Python code, and we'll be using the [AN4 dataset from CMU](http://www.speech.cs.cmu.edu/databases/an4/) (with processing using `sox`)."
            ]
        },
        {
            "cell_type": "markdown",
            "metadata": {
                "id": "YLln3U-IlRzg"
            },
            "source": [
                "## Conceptual Overview: What is ASR?\n",
                "\n",
                "ASR, or **Automatic Speech Recognition**, refers to the problem of getting a program to automatically transcribe spoken language (speech-to-text). Our goal is usually to have a model that minimizes the **Word Error Rate (WER)** metric when transcribing speech input. In other words, given some audio file (e.g. a WAV file) containing speech, how do we transform this into the corresponding text with as few errors as possible?\n",
                "\n",
                "Traditional speech recognition takes a generative approach, modeling the full pipeline of how speech sounds are produced in order to evaluate a speech sample. We would start from a **language model** that encapsulates the most likely orderings of words that are generated (e.g. an n-gram model), to a **pronunciation model** for each word in that ordering (e.g. a pronunciation table), to an **acoustic model** that translates those pronunciations to audio waveforms (e.g. a Gaussian Mixture Model).\n",
                "\n",
                "Then, if we receive some spoken input, our goal would be to find the most likely sequence of text that would result in the given audio according to our generative pipeline of models. Overall, with traditional speech recognition, we try to model `Pr(audio|transcript)*Pr(transcript)`, and take the argmax of this over possible transcripts.\n",
                "\n",
                "Over time, neural nets advanced to the point where each component of the traditional speech recognition model could be replaced by a neural model that had better performance and that had a greater potential for generalization. For example, we could replace an n-gram model with a neural language model, and replace a pronunciation table with a neural pronunciation model, and so on. However, each of these neural models need to be trained individually on different tasks, and errors in any model in the pipeline could throw off the whole prediction.\n",
                "\n",
                "Thus, we can see the appeal of **end-to-end ASR architectures**: discriminative models that simply take an audio input and give a textual output, and in which all components of the architecture are trained together towards the same goal. The model's encoder would be akin to an acoustic model for extracting speech features, which can then be directly piped to a decoder which outputs text. If desired, we could integrate a language model that would improve our predictions, as well.\n",
                "\n",
                "And the entire end-to-end ASR model can be trained at once--a much easier pipeline to handle! "
            ]
        },
        {
            "cell_type": "markdown",
            "metadata": {
                "id": "0S5iZPMSlRzg"
            },
            "source": [
                "### End-To-End ASR\n",
                "\n",
                "With an end-to-end model, we want to directly learn `Pr(transcript|audio)` in order to predict the transcripts from the original audio. Since we are dealing with sequential information--audio data over time that corresponds to a sequence of letters--RNNs are the obvious choice. But now we have a pressing problem to deal with: since our input sequence (number of audio timesteps) is not the same length as our desired output (transcript length), how do we match each time step from the audio data to the correct output characters?\n",
                "\n",
                "Earlier speech recognition approaches relied on **temporally-aligned data**, in which each segment of time in an audio file was matched up to a corresponding speech sound such as a phoneme or word. However, if we would like to have the flexibility to predict letter-by-letter to prevent OOV (out of vocabulary) issues, then each time step in the data would have to be labeled with the letter sound that the speaker is making at that point in the audio file. With that information, it seems like we should simply be able to try to predict the correct letter for each time step and then collapse the repeated letters (e.g. the prediction output `LLLAAAAPPTOOOPPPP` would become `LAPTOP`). It turns out that this idea has some problems: not only does alignment make the dataset incredibly labor-intensive to label, but also, what do we do with words like \"book\" that contain consecutive repeated letters? Simply squashing repeated letters together would not work in that case!\n",
                "\n",
                "![Alignment example](https://raw.githubusercontent.com/NVIDIA/NeMo/stable/tutorials/asr/images/alignment_example.png)\n",
                "\n",
                "Modern end-to-end approaches get around this using methods that don't require manual alignment at all, so that the input-output pairs are really just the raw audio and the transcript--no extra data or labeling required. Let's briefly go over two popular approaches that allow us to do this, Connectionist Temporal Classification (CTC) and sequence-to-sequence models with attention.\n",
                "\n",
                "#### Connectionist Temporal Classification (CTC)\n",
                "\n",
                "In normal speech recognition prediction output, we would expect to have characters such as the letters from A through Z, numbers 0 through 9, spaces (\"\\_\"), and so on. CTC introduces a new intermediate output token called the **blank token** (\"-\") that is useful for getting around the alignment issue.\n",
                "\n",
                "With CTC, we still predict one token per time segment of speech, but we use the blank token to figure out where we can and can't collapse the predictions. The appearance of a blank token helps separate repeating letters that should not be collapsed. For instance, with an audio snippet segmented into `T=11` time steps, we could get predictions that look like `BOO-OOO--KK`, which would then collapse to `\"BO-O-K\"`, and then we would remove the blank tokens to get our final output, `BOOK`.\n",
                "\n",
                "Now, we can predict one output token per time step, then collapse and clean to get sensible output without any fear of ambiguity from repeating letters! A simple way of getting predictions like this would be to apply a bidirectional RNN to the audio input, apply softmax over each time step's output, and then take the token with the highest probability. The method of always taking the best token at each time step is called **greedy decoding, or max decoding**.\n",
                "\n",
                "To calculate our loss for backprop, we would like to know the log probability of the model producing the correct transcript, `log(Pr(transcript|audio))`. We can get the log probability of a single intermediate output sequence (e.g. `BOO-OOO--KK`) by summing over the log probabilities we get from each token's softmax value, but note that the resulting sum is different from the log probability of the transcript itself (`BOOK`). This is because there are multiple possible output sequences of the same length that can be collapsed to get the same transcript (e.g. `BBO--OO-KKK` also results in `BOOK`), and so we need to **marginalize over every valid sequence of length `T` that collapses to the transcript**.\n",
                "\n",
                "Therefore, to get our transcript's log probability given our audio input, we must sum the log probabilities of every sequence of length `T` that collapses to the transcript (e.g. `log(Pr(output: \"BOOK\"|audio)) = log(Pr(BOO-OOO--KK|audio)) + log(Pr(BBO--OO-KKK|audio)) + ...`). In practice, we can use a dynamic programming approach to calculate this, accumulating our log probabilities over different \"paths\" through the softmax outputs at each time step.\n",
                "\n",
                "If you would like a more in-depth explanation of how CTC works, or how we can improve our results by using a modified beam search algorithm, feel free to check out the Further Reading section at the end of this notebook for more resources.\n",
                "\n",
                "#### Sequence-to-Sequence with Attention\n",
                "\n",
                "One problem with CTC is that predictions at different time steps are conditionally independent, which is an issue because the words in a continuous utterance tend to be related to each other in some sensible way. With this conditional independence assumption, we can't learn a language model that can represent such dependencies, though we can add a language model on top of the CTC output to mitigate this to some degree.\n",
                "\n",
                "A popular alternative is to use a sequence-to-sequence model with attention. A typical seq2seq model for ASR consists of some sort of **bidirectional RNN encoder** that consumes the audio sequence timestep-by-timestep, and where the outputs are then passed to an **attention-based decoder**. Each prediction from the decoder is based on attending to some parts of the entire encoded input, as well as the previously outputted tokens.\n",
                "\n",
                "The outputs of the decoder can be anything from word pieces to phonemes to letters, and since predictions are not directly tied to time steps of the input, we can just continue producing tokens one-by-one until an end token is given (or we reach a specified max output length). This way, we do not need to deal with audio alignment, and our predicted transcript is just the sequence of outputs given by our decoder.\n",
                "\n",
                "Now that we have an idea of what some popular end-to-end ASR models look like, let's take a look at the audio data we'll be working with for our example."
            ]
        },
        {
            "cell_type": "markdown",
            "metadata": {
                "id": "38aYTCTIlRzh"
            },
            "source": [
                "## Taking a Look at Our Data (AN4)\n",
                "\n",
                "The AN4 dataset, also known as the Alphanumeric dataset, was collected and published by Carnegie Mellon University. It consists of recordings of people spelling out addresses, names, telephone numbers, etc., one letter or number at a time, as well as their corresponding transcripts. We choose to use AN4 for this tutorial because it is relatively small, with 948 training and 130 test utterances, and so it trains quickly.\n",
                "\n",
                "Before we get started, let's download and prepare the dataset. The utterances are available as `.sph` files, so we will need to convert them to `.wav` for later processing. If you are not using Google Colab, please make sure you have [Sox](http://sox.sourceforge.net/) installed for this step--see the \"Downloads\" section of the linked Sox homepage. (If you are using Google Colab, Sox should have already been installed in the setup cell at the beginning.)"
            ]
        },
        {
            "cell_type": "code",
            "metadata": {
                "id": "gAhsmi6HlRzh"
            },
            "source": [
                "# This is where the an4/ directory will be placed.\n",
                "# Change this if you don't want the data to be extracted in the current directory.\n",
                "data_dir = '.'"
            ],
            "execution_count": null,
            "outputs": []
        },
        {
            "cell_type": "code",
            "metadata": {
                "id": "Yb4fuUvWlRzk",
                "scrolled": true
            },
            "source": [
                "import glob\n",
                "import os\n",
                "import subprocess\n",
                "import tarfile\n",
                "import wget\n",
                "\n",
                "# Download the dataset. This will take a few moments...\n",
                "print(\"******\")\n",
                "if not os.path.exists(data_dir + '/an4_sphere.tar.gz'):\n",
                "    an4_url = 'https://dldata-public.s3.us-east-2.amazonaws.com/an4_sphere.tar.gz'  # for the original source, please visit http://www.speech.cs.cmu.edu/databases/an4/an4_sphere.tar.gz \n",
                "    an4_path = wget.download(an4_url, data_dir)\n",
                "    print(f\"Dataset downloaded at: {an4_path}\")\n",
                "else:\n",
                "    print(\"Tarfile already exists.\")\n",
                "    an4_path = data_dir + '/an4_sphere.tar.gz'\n",
                "\n",
                "if not os.path.exists(data_dir + '/an4/'):\n",
                "    # Untar and convert .sph to .wav (using sox)\n",
                "    tar = tarfile.open(an4_path)\n",
                "    tar.extractall(path=data_dir)\n",
                "\n",
                "    print(\"Converting .sph to .wav...\")\n",
                "    sph_list = glob.glob(data_dir + '/an4/**/*.sph', recursive=True)\n",
                "    for sph_path in sph_list:\n",
                "        wav_path = sph_path[:-4] + '.wav'\n",
                "        cmd = [\"sox\", sph_path, wav_path]\n",
                "        subprocess.run(cmd)\n",
                "print(\"Finished conversion.\\n******\")"
            ],
            "execution_count": null,
            "outputs": []
        },
        {
            "cell_type": "markdown",
            "metadata": {
                "id": "m_LFeM0elRzm"
            },
            "source": [
                "You should now have a folder called `an4` that contains `etc/an4_train.transcription`, `etc/an4_test.transcription`, audio files in `wav/an4_clstk` and `wav/an4test_clstk`, along with some other files we will not need.\n",
                "\n",
                "Now we can load and take a look at the data. As an example, file `cen2-mgah-b.wav` is a 2.6 second-long audio recording of a man saying the letters \"G L E N N\" one-by-one. To confirm this, we can listen to the file:"
            ]
        },
        {
            "cell_type": "code",
            "metadata": {
                "id": "_M_bSs3MjQlz"
            },
            "source": [
                "import librosa\n",
                "import IPython.display as ipd\n",
                "\n",
                "# Load and listen to the audio file\n",
                "example_file = data_dir + '/an4/wav/an4_clstk/mgah/cen2-mgah-b.wav'\n",
                "audio, sample_rate = librosa.load(example_file)\n",
                "\n",
                "ipd.Audio(example_file, rate=sample_rate)"
            ],
            "execution_count": null,
            "outputs": []
        },
        {
            "cell_type": "markdown",
            "metadata": {
                "id": "qZyElgPVjQl5"
            },
            "source": [
                "In an ASR task, if this WAV file was our input, then \"G L E N N\" would be our desired output.\n",
                "\n",
                "Let's plot the waveform, which is simply a line plot of the sequence of values that we read from the file. This is a format of viewing audio that you are likely to be familiar with seeing in many audio editors and visualizers:"
            ]
        },
        {
            "cell_type": "code",
            "metadata": {
                "id": "MqIAKkqelRzm"
            },
            "source": [
                "%matplotlib inline\n",
                "import librosa.display\n",
                "import matplotlib.pyplot as plt\n",
                "\n",
                "# Plot our example audio file's waveform\n",
                "plt.rcParams['figure.figsize'] = (15,7)\n",
                "plt.title('Waveform of Audio Example')\n",
                "plt.ylabel('Amplitude')\n",
                "\n",
                "_ = librosa.display.waveshow(audio)"
            ],
            "execution_count": null,
            "outputs": []
        },
        {
            "cell_type": "markdown",
            "metadata": {
                "id": "Gg6RR_yolRzo"
            },
            "source": [
                "We can see the activity in the waveform that corresponds to each letter in the audio, as our speaker here enunciates quite clearly!\n",
                "You can kind of tell that each spoken letter has a different \"shape,\" and it's interesting to note that last two blobs look relatively similar, which is expected because they are both the letter \"N.\"\n",
                "\n",
                "### Spectrograms and Mel Spectrograms\n",
                "\n",
                "However, since audio information is more useful in the context of frequencies of sound over time, we can get a better representation than this raw sequence of 57,330 values.\n",
                "We can apply a [Fourier Transform](https://en.wikipedia.org/wiki/Fourier_transform) on our audio signal to get something more useful: a **spectrogram**, which is a representation of the energy levels (i.e. amplitude, or \"loudness\") of each frequency (i.e. pitch) of the signal over the duration of the file.\n",
                "A spectrogram (which can be viewed as a heat map) is a good way of seeing how the *strengths of various frequencies in the audio vary over time*, and is obtained by breaking up the signal into smaller, usually overlapping chunks and performing a Short-Time Fourier Transform (STFT) on each.\n",
                "\n",
                "Let's examine what the spectrogram of our sample looks like."
            ]
        },
        {
            "cell_type": "code",
            "metadata": {
                "id": "oCFneEs1lRzp"
            },
            "source": [
                "import numpy as np\n",
                "\n",
                "# Get spectrogram using Librosa's Short-Time Fourier Transform (stft)\n",
                "spec = np.abs(librosa.stft(audio))\n",
                "spec_db = librosa.amplitude_to_db(spec, ref=np.max)  # Decibels\n",
                "\n",
                "# Use log scale to view frequencies\n",
                "librosa.display.specshow(spec_db, y_axis='log', x_axis='time')\n",
                "plt.colorbar()\n",
                "plt.title('Audio Spectrogram');"
            ],
            "execution_count": null,
            "outputs": []
        },
        {
            "cell_type": "markdown",
            "metadata": {
                "id": "9OPc4tcalRzs"
            },
            "source": [
                "Again, we are able to see each letter being pronounced, and that the last two blobs that correspond to the \"N\"s are pretty similar-looking. But how do we interpret these shapes and colors? Just as in the waveform plot before, we see time passing on the x-axis (all 2.6s of audio). But now, the y-axis represents different frequencies (on a log scale), and *the color on the plot shows the strength of a frequency at a particular point in time*.\n",
                "\n",
                "We're still not done yet, as we can make one more potentially useful tweak: using the **Mel Spectrogram** instead of the normal spectrogram. This is simply a change in the frequency scale that we use from linear (or logarithmic) to the mel scale, which is \"a perceptual scale of pitches judged by listeners to be equal in distance from one another\" (from [Wikipedia](https://en.wikipedia.org/wiki/Mel_scale)).\n",
                "\n",
                "In other words, it's a transformation of the frequencies to be more aligned to what humans perceive; a change of +1000Hz from 2000Hz->3000Hz sounds like a larger difference to us than 9000Hz->10000Hz does, so the mel scale normalizes this such that equal distances sound like equal differences to the human ear. Intuitively, we use the mel spectrogram because in this case we are processing and transcribing human speech, such that transforming the scale to better match what we hear is a useful procedure."
            ]
        },
        {
            "cell_type": "code",
            "metadata": {
                "id": "7yQXVn-TlRzt"
            },
            "source": [
                "# Plot the mel spectrogram of our sample\n",
                "mel_spec = librosa.feature.melspectrogram(audio, sr=sample_rate)\n",
                "mel_spec_db = librosa.power_to_db(mel_spec, ref=np.max)\n",
                "\n",
                "librosa.display.specshow(\n",
                "    mel_spec_db, x_axis='time', y_axis='mel')\n",
                "plt.colorbar()\n",
                "plt.title('Mel Spectrogram');"
            ],
            "execution_count": null,
            "outputs": []
        },
        {
            "cell_type": "markdown",
            "metadata": {
                "id": "RSCyVizDlRz1"
            },
            "source": [
                "## Convolutional ASR Models\n",
                "\n",
                "Let's take a look at the model that we will be building, and how we specify its parameters.\n",
                "\n",
                "### The Jasper Model\n",
                "\n",
                "We will be training a small [Jasper (Just Another SPeech Recognizer) model](https://arxiv.org/abs/1904.03288) from scratch (e.g. initialized randomly). \n",
                "In brief, Jasper architectures consist of a repeated block structure that utilizes 1D convolutions.\n",
                "In a Jasper_KxR model, `R` sub-blocks (consisting of a 1D convolution, batch norm, ReLU, and dropout) are grouped into a single block, which is then repeated `K` times.\n",
                "We also have a one extra block at the beginning and a few more at the end that are invariant of `K` and `R`, and we use CTC loss.\n",
                "\n",
                "### The QuartzNet Model\n",
                "\n",
                "The QuartzNet is better variant of Jasper with a key difference that it uses time-channel separable 1D convolutions. This allows it to dramatically reduce number of weights while keeping similar accuracy.\n",
                "\n",
                "A Jasper/QuartzNet models look like this (QuartzNet model is pictured):\n",
                "\n",
                "![QuartzNet with CTC](https://developer.nvidia.com/blog/wp-content/uploads/2020/05/quartznet-model-architecture-1-625x742.png)"
            ]
        },
        {
            "cell_type": "markdown",
            "metadata": {
                "id": "gEpNci7slRzw"
            },
            "source": [
                "# Using NeMo for Automatic Speech Recognition\n",
                "\n",
                "Now that we have an idea of what ASR is and how the audio data looks like, we can start using NeMo to do some ASR!\n",
                "\n",
                "We'll be using the **Neural Modules (NeMo) toolkit** for this part, so if you haven't already, you should download and install NeMo and its dependencies. To do so, just follow the directions on the [GitHub page](https://github.com/NVIDIA/NeMo), or in the [documentation](https://docs.nvidia.com/deeplearning/nemo/user-guide/docs/en/stable/).\n",
                "\n",
                "NeMo lets us easily hook together the components (modules) of our model, such as the data layer, intermediate layers, and various losses, without worrying too much about implementation details of individual parts or connections between modules. NeMo also comes with complete models which only require your data and hyperparameters for training."
            ]
        },
        {
            "cell_type": "code",
            "metadata": {
                "id": "4_W0lhaQlRzx"
            },
            "source": [
                "# NeMo's \"core\" package\n",
                "import nemo\n",
                "# NeMo's ASR collection - this collections contains complete ASR models and\n",
                "# building blocks (modules) for ASR\n",
                "import nemo.collections.asr as nemo_asr"
            ],
            "execution_count": null,
            "outputs": []
        },
        {
            "cell_type": "markdown",
            "metadata": {
                "id": "v_W8EbYktZE3"
            },
            "source": [
                "## Using an Out-of-the-Box Model\n",
                "\n",
                "NeMo's ASR collection comes with many building blocks and even complete models that we can use for training and evaluation. Moreover, several models come with pre-trained weights. Let's instantiate a complete QuartzNet15x5 model."
            ]
        },
        {
            "cell_type": "code",
            "metadata": {
                "id": "KFZZpYult96G"
            },
            "source": [
                "# This line will download pre-trained QuartzNet15x5 model from NVIDIA's NGC cloud and instantiate it for you\n",
                "quartznet = nemo_asr.models.EncDecCTCModel.from_pretrained(model_name=\"QuartzNet15x5Base-En\")"
            ],
            "execution_count": null,
            "outputs": []
        },
        {
            "cell_type": "markdown",
            "metadata": {
                "id": "KucxoFJhum0i"
            },
            "source": [
                "Next, we'll simply add paths to files we want to transcribe into the list and pass it to our model. Note that it will work for relatively short (<25 seconds) files. "
            ]
        },
        {
            "cell_type": "code",
            "metadata": {
                "id": "3QCpR_93u1hp"
            },
            "source": [
                "files = ['./an4/wav/an4_clstk/mgah/cen2-mgah-b.wav']\n",
                "for fname, transcription in zip(files, quartznet.transcribe(paths2audio_files=files)):\n",
                "  print(f\"Audio in {fname} was recognized as: {transcription}\")"
            ],
            "execution_count": null,
            "outputs": []
        },
        {
            "cell_type": "markdown",
            "metadata": {
                "id": "ppUm_kuavm_f"
            },
            "source": [
                "That was easy! But there are plenty of scenarios where you would want to fine-tune the model on your own data or even train from scratch. For example, this out-of-the box model will obviously not work for Spanish and would likely perform poorly for telephone audio. So if you have collected your own data, you certainly should attempt to fine-tune or train on it!"
            ]
        },
        {
            "cell_type": "markdown",
            "metadata": {
                "id": "ABUDaC5Js7AW"
            },
            "source": [
                "## Training from Scratch\n",
                "\n",
                "To train from scratch, you need to prepare your training data in the right format and specify your models architecture."
            ]
        },
        {
            "cell_type": "markdown",
            "metadata": {
                "id": "RdNyw1b_zgtm"
            },
            "source": [
                "### Creating Data Manifests\n",
                "\n",
                "The first thing we need to do now is to create manifests for our training and evaluation data, which will contain the metadata of our audio files. NeMo data sets take in a standardized manifest format where each line corresponds to one sample of audio, such that the number of lines in a manifest is equal to the number of samples that are represented by that manifest. A line must contain the path to an audio file, the corresponding transcript (or path to a transcript file), and the duration of the audio sample.\n",
                "\n",
                "Here's an example of what one line in a NeMo-compatible manifest might look like:\n",
                "```\n",
                "{\"audio_filepath\": \"path/to/audio.wav\", \"duration\": 3.45, \"text\": \"this is a nemo tutorial\"}\n",
                "```\n",
                "\n",
                "We can build our training and evaluation manifests using `an4/etc/an4_train.transcription` and `an4/etc/an4_test.transcription`, which have lines containing transcripts and their corresponding audio file IDs:\n",
                "```\n",
                "...\n",
                "<s> P I T T S B U R G H </s> (cen5-fash-b)\n",
                "<s> TWO SIX EIGHT FOUR FOUR ONE EIGHT </s> (cen7-fash-b)\n",
                "...\n",
                "```"
            ]
        },
        {
            "cell_type": "code",
            "metadata": {
                "id": "lVB1sG1GlRzz"
            },
            "source": [
                "# --- Building Manifest Files --- #\n",
                "import json\n",
                "\n",
                "# Function to build a manifest\n",
                "def build_manifest(transcripts_path, manifest_path, wav_path):\n",
                "    with open(transcripts_path, 'r') as fin:\n",
                "        with open(manifest_path, 'w') as fout:\n",
                "            for line in fin:\n",
                "                # Lines look like this:\n",
                "                # <s> transcript </s> (fileID)\n",
                "                transcript = line[: line.find('(')-1].lower()\n",
                "                transcript = transcript.replace('<s>', '').replace('</s>', '')\n",
                "                transcript = transcript.strip()\n",
                "\n",
                "                file_id = line[line.find('(')+1 : -2]  # e.g. \"cen4-fash-b\"\n",
                "                audio_path = os.path.join(\n",
                "                    data_dir, wav_path,\n",
                "                    file_id[file_id.find('-')+1 : file_id.rfind('-')],\n",
                "                    file_id + '.wav')\n",
                "\n",
                "                duration = librosa.core.get_duration(filename=audio_path)\n",
                "\n",
                "                # Write the metadata to the manifest\n",
                "                metadata = {\n",
                "                    \"audio_filepath\": audio_path,\n",
                "                    \"duration\": duration,\n",
                "                    \"text\": transcript\n",
                "                }\n",
                "                json.dump(metadata, fout)\n",
                "                fout.write('\\n')\n",
                "                \n",
                "# Building Manifests\n",
                "print(\"******\")\n",
                "train_transcripts = data_dir + '/an4/etc/an4_train.transcription'\n",
                "train_manifest = data_dir + '/an4/train_manifest.json'\n",
                "if not os.path.isfile(train_manifest):\n",
                "    build_manifest(train_transcripts, train_manifest, 'an4/wav/an4_clstk')\n",
                "    print(\"Training manifest created.\")\n",
                "\n",
                "test_transcripts = data_dir + '/an4/etc/an4_test.transcription'\n",
                "test_manifest = data_dir + '/an4/test_manifest.json'\n",
                "if not os.path.isfile(test_manifest):\n",
                "    build_manifest(test_transcripts, test_manifest, 'an4/wav/an4test_clstk')\n",
                "    print(\"Test manifest created.\")\n",
                "print(\"***Done***\")"
            ],
            "execution_count": null,
            "outputs": []
        },
        {
            "cell_type": "markdown",
            "metadata": {
                "id": "W2fShQzRzo-M"
            },
            "source": [
                "### Specifying Our Model with a YAML Config File\n",
                "\n",
                "For this tutorial, we'll build a *Jasper_4x1 model*, with `K=4` blocks of single (`R=1`) sub-blocks and a *greedy CTC decoder*, using the configuration found in `./configs/config.yaml`.\n",
                "\n",
                "If we open up this config file, we find model section which describes architecture of our model. A model contains an entry labeled `encoder`, with a field called `jasper` that contains a list with multiple entries. Each of the members in this list specifies one block in our model, and looks something like this:\n",
                "```\n",
                "- filters: 128\n",
                "  repeat: 1\n",
                "  kernel: [11]\n",
                "  stride: [2]\n",
                "  dilation: [1]\n",
                "  dropout: 0.2\n",
                "  residual: false\n",
                "  separable: true\n",
                "  se: true\n",
                "  se_context_size: -1\n",
                "```\n",
                "The first member of the list corresponds to the first block in the Jasper architecture diagram, which appears regardless of `K` and `R`.\n",
                "Next, we have four entries that correspond to the `K=4` blocks, and each has `repeat: 1` since we are using `R=1`.\n",
                "These are followed by two more entries for the blocks that appear at the end of our Jasper model before the CTC loss.\n",
                "\n",
                "There are also some entries at the top of the file that specify how we will handle training (`train_ds`) and validation (`validation_ds`) data.\n",
                "\n",
                "Using a YAML config such as this is helpful for getting a quick and human-readable overview of what your architecture looks like, and allows you to swap out model and run configurations easily without needing to change your code."
            ]
        },
        {
            "cell_type": "code",
            "metadata": {
                "id": "PXVKBniMlRz5"
            },
            "source": [
                "# --- Config Information ---#\n",
                "try:\n",
                "    from ruamel.yaml import YAML\n",
                "except ModuleNotFoundError:\n",
                "    from ruamel_yaml import YAML\n",
                "config_path = './configs/config.yaml'\n",
                "\n",
                "yaml = YAML(typ='safe')\n",
                "with open(config_path) as f:\n",
                "    params = yaml.load(f)\n",
                "print(params)"
            ],
            "execution_count": null,
            "outputs": []
        },
        {
            "cell_type": "markdown",
            "metadata": {
                "id": "wUmq3p2Aw_5N"
            },
            "source": [
                "### Training with PyTorch Lightning\n",
                "\n",
                "NeMo models and modules can be used in any PyTorch code where torch.nn.Module is expected.\n",
                "\n",
                "However, NeMo's models are based on [PytorchLightning's](https://github.com/PyTorchLightning/pytorch-lightning) LightningModule and we recommend you use PytorchLightning for training and fine-tuning as it makes using mixed precision and distributed training very easy. So to start, let's create Trainer instance for training on GPU for 50 epochs"
            ]
        },
        {
            "cell_type": "code",
            "metadata": {
                "id": "GUfR6tAK0k2u"
            },
            "source": [
                "import pytorch_lightning as pl\n",
                "trainer = pl.Trainer(devices=1, accelerator='gpu', max_epochs=50)"
            ],
            "execution_count": null,
            "outputs": []
        },
        {
            "cell_type": "markdown",
            "metadata": {
                "id": "IEn2RyvgxxvO"
            },
            "source": [
                "Next, we instantiate and ASR model based on our ``config.yaml`` file from the previous section.\n",
                "Note that this is a stage during which we also tell the model where our training and validation manifests are."
            ]
        },
        {
            "cell_type": "code",
            "metadata": {
                "id": "Cbf0fsMK09lk"
            },
            "source": [
                "from omegaconf import DictConfig\n",
                "params['model']['train_ds']['manifest_filepath'] = train_manifest\n",
                "params['model']['validation_ds']['manifest_filepath'] = test_manifest\n",
                "first_asr_model = nemo_asr.models.EncDecCTCModel(cfg=DictConfig(params['model']), trainer=trainer)"
            ],
            "execution_count": null,
            "outputs": []
        },
        {
            "cell_type": "markdown",
            "metadata": {
                "id": "hWtzwL5qXTYq"
            },
            "source": [
                "With that, we can start training with just one line!"
            ]
        },
        {
            "cell_type": "code",
            "metadata": {
                "id": "inRJsnrz1psq"
            },
            "source": [
                "# Start training!!!\n",
                "trainer.fit(first_asr_model)"
            ],
            "execution_count": null,
            "outputs": []
        },
        {
            "cell_type": "markdown",
            "metadata": {
                "id": "jpYXX-GslR0E"
            },
            "source": [
                "There we go! We've put together a full training pipeline for the model and trained it for 50 epochs.\n",
                "\n",
                "If you'd like to save this model checkpoint for loading later (e.g. for fine-tuning, or for continuing training), you can simply call `first_asr_model.save_to(<checkpoint_path>)`. Then, to restore your weights, you can rebuild the model using the config (let's say you call it `first_asr_model_continued` this time) and call `first_asr_model_continued.restore_from(<checkpoint_path>)`.\n",
                "\n",
                "### After Training: Monitoring Progress and Changing Hyperparameters\n",
                "We can  now start Tensorboard to see how training went. Recall that WER stands for Word Error Rate and so the lower it is, the better."
            ]
        },
        {
            "cell_type": "code",
            "metadata": {
                "id": "n_0y3stSXDX_"
            },
            "source": [
                "try:\n",
                "  from google import colab\n",
                "  COLAB_ENV = True\n",
                "except (ImportError, ModuleNotFoundError):\n",
                "  COLAB_ENV = False\n",
                "\n",
                "# Load the TensorBoard notebook extension\n",
                "if COLAB_ENV:\n",
                "  %load_ext tensorboard\n",
                "  %tensorboard --logdir lightning_logs/\n",
                "else:\n",
                "  print(\"To use tensorboard, please use this notebook in a Google Colab environment.\")"
            ],
            "execution_count": null,
            "outputs": []
        },
        {
            "cell_type": "markdown",
            "metadata": {
                "id": "Z0h-BME7U8yb"
            },
            "source": [
                "We could improve this model by playing with hyperparameters. We can look at the current hyperparameters with the following:"
            ]
        },
        {
            "cell_type": "code",
            "metadata": {
                "id": "7kdQbpohXnEd"
            },
            "source": [
                "print(params['model']['optim'])"
            ],
            "execution_count": null,
            "outputs": []
        },
        {
            "cell_type": "markdown",
            "metadata": {
                "id": "sGZzRCvIW8kE"
            },
            "source": [
                "Let's say we wanted to change the learning rate. To do so, we can create a `new_opt` dict and set our desired learning rate, then call `<model>.setup_optimization()` with the new optimization parameters."
            ]
        },
        {
            "cell_type": "code",
            "metadata": {
                "id": "AbigFKUtYgvn"
            },
            "source": [
                "import copy\n",
                "new_opt = copy.deepcopy(params['model']['optim'])\n",
                "new_opt['lr'] = 0.001\n",
                "first_asr_model.setup_optimization(optim_config=DictConfig(new_opt))\n",
                "# And then you can invoke trainer.fit(first_asr_model)"
            ],
            "execution_count": null,
            "outputs": []
        },
        {
            "cell_type": "markdown",
            "metadata": {
                "id": "D5Kwg8Cz-aaO"
            },
            "source": [
                "## Inference\n",
                "\n",
                "Let's have a quick look at how one could run inference with NeMo's ASR model.\n",
                "\n",
                "First, ``EncDecCTCModel`` and its subclasses contain a handy ``transcribe`` method which can be used to simply obtain audio files' transcriptions. It also has batch_size argument to improve performance."
            ]
        },
        {
            "cell_type": "code",
            "metadata": {
                "id": "3FT0klSV268p"
            },
            "source": [
                "print(first_asr_model.transcribe(paths2audio_files=['./an4/wav/an4_clstk/mgah/cen2-mgah-b.wav',\n",
                "                                                    './an4/wav/an4_clstk/fmjd/cen7-fmjd-b.wav',\n",
                "                                                    './an4/wav/an4_clstk/fmjd/cen8-fmjd-b.wav',\n",
                "                                                    './an4/wav/an4_clstk/fkai/cen8-fkai-b.wav'],\n",
                "                                 batch_size=4))"
            ],
            "execution_count": null,
            "outputs": []
        },
        {
            "cell_type": "markdown",
            "metadata": {
                "id": "6FiCfLX0D7py"
            },
            "source": [
                "Below is an example of a simple inference loop in pure PyTorch. It also shows how one can compute Word Error Rate (WER) metric between predictions and references."
            ]
        },
        {
            "cell_type": "code",
            "metadata": {
                "id": "7mP4r1Gx_Ilt"
            },
            "source": [
                "# Bigger batch-size = bigger throughput\n",
                "params['model']['validation_ds']['batch_size'] = 16\n",
                "\n",
                "# Setup the test data loader and make sure the model is on GPU\n",
                "first_asr_model.setup_test_data(test_data_config=params['model']['validation_ds'])\n",
                "first_asr_model.cuda()\n",
                "first_asr_model.eval()\n",
                "\n",
                "# We will be computing Word Error Rate (WER) metric between our hypothesis and predictions.\n",
                "# WER is computed as numerator/denominator.\n",
                "# We'll gather all the test batches' numerators and denominators.\n",
                "wer_nums = []\n",
                "wer_denoms = []\n",
                "\n",
                "# Loop over all test batches.\n",
                "# Iterating over the model's `test_dataloader` will give us:\n",
                "# (audio_signal, audio_signal_length, transcript_tokens, transcript_length)\n",
                "# See the AudioToCharDataset for more details.\n",
                "for test_batch in first_asr_model.test_dataloader():\n",
                "        test_batch = [x.cuda() for x in test_batch]\n",
                "        targets = test_batch[2]\n",
                "        targets_lengths = test_batch[3]        \n",
                "        log_probs, encoded_len, greedy_predictions = first_asr_model(\n",
                "            input_signal=test_batch[0], input_signal_length=test_batch[1]\n",
                "        )\n",
                "        # Notice the model has a helper object to compute WER\n",
                "        first_asr_model._wer.update(greedy_predictions, targets, targets_lengths)\n",
                "        _, wer_num, wer_denom = first_asr_model._wer.compute()\n",
                "        first_asr_model._wer.reset()\n",
                "        wer_nums.append(wer_num.detach().cpu().numpy())\n",
                "        wer_denoms.append(wer_denom.detach().cpu().numpy())\n",
                "\n",
                "        # Release tensors from GPU memory\n",
                "        del test_batch, log_probs, targets, targets_lengths, encoded_len, greedy_predictions\n",
                "\n",
                "# We need to sum all numerators and denominators first. Then divide.\n",
                "print(f\"WER = {sum(wer_nums)/sum(wer_denoms)}\")"
            ],
            "execution_count": null,
            "outputs": []
        },
        {
            "cell_type": "markdown",
            "metadata": {
                "id": "0kM9kBNOCptf"
            },
            "source": [
                "This WER is not particularly impressive and could be significantly improved. You could train longer (try 100 epochs) to get a better number. Check out the next section on how to improve it further."
            ]
        },
        {
            "cell_type": "markdown",
            "metadata": {
                "id": "RBcJtg5ulR0H"
            },
            "source": [
                "## Model Improvements\n",
                "\n",
                "You already have all you need to create your own ASR model in NeMo, but there are a few more tricks that you can employ if you so desire. In this section, we'll briefly cover a few possibilities for improving an ASR model.\n",
                "\n",
                "### Data Augmentation\n",
                "\n",
                "There exist several ASR data augmentation methods that can increase the size of our training set.\n",
                "\n",
                "For example, we can perform augmentation on the spectrograms by zeroing out specific frequency segments (\"frequency masking\") or time segments (\"time masking\") as described by [SpecAugment](https://arxiv.org/abs/1904.08779), or zero out rectangles on the spectrogram as in [Cutout](https://arxiv.org/pdf/1708.04552.pdf). In NeMo, we can do all three of these by simply adding in a `SpectrogramAugmentation` neural module. (As of now, it does not perform the time warping from the SpecAugment paper.)\n",
                "\n",
                "Our toy model does not do spectrogram augmentation. But the real one we got from cloud does:"
            ]
        },
        {
            "cell_type": "code",
            "metadata": {
                "id": "9glGogaPlR0H"
            },
            "source": [
                "print(quartznet._cfg['spec_augment'])"
            ],
            "execution_count": null,
            "outputs": []
        },
        {
            "cell_type": "markdown",
            "metadata": {
                "id": "LdwdcA_a640R"
            },
            "source": [
                "If you want to enable SpecAugment in your model, make sure your .yaml config file contains 'model/spec_augment' section which looks like the one above."
            ]
        },
        {
            "cell_type": "markdown",
            "metadata": {
                "id": "2f142kIQc1Z2"
            },
            "source": [
                "### Transfer learning\n",
                "\n",
                "Transfer learning is an important machine learning technique that uses a model’s knowledge of one task to make it perform better on another. Fine-tuning is one of the techniques to perform transfer learning. It is an essential part of the recipe for many state-of-the-art results where a base model is first pretrained on a task with abundant training data and then fine-tuned on different tasks of interest where the training data is less abundant or even scarce.\n",
                "\n",
                "In ASR you might want to do fine-tuning in multiple scenarios, for example, when you want to improve your model's performance on a particular domain (medical, financial, etc.) or on accented speech. You can even transfer learn from one language to another! Check out [this paper](https://arxiv.org/abs/2005.04290) for examples.\n",
                "\n",
                "Transfer learning with NeMo is simple. Let's demonstrate how the model we got from the cloud could be fine-tuned on AN4 data. (NOTE: this is a toy example). And, while we are at it, we will change model's vocabulary, just to demonstrate how it's done."
            ]
        },
        {
            "cell_type": "code",
            "metadata": {
                "id": "hl320dsydWX0"
            },
            "source": [
                "# Check what kind of vocabulary/alphabet the model has right now\n",
                "print(quartznet.decoder.vocabulary)\n",
                "\n",
                "# Let's add \"!\" symbol there. Note that you can (and should!) change the vocabulary\n",
                "# entirely when fine-tuning using a different language.\n",
                "quartznet.change_vocabulary(\n",
                "    new_vocabulary=[\n",
                "        ' ', 'a', 'b', 'c', 'd', 'e', 'f', 'g', 'h', 'i', 'j', 'k', 'l', 'm', 'n',\n",
                "        'o', 'p', 'q', 'r', 's', 't', 'u', 'v', 'w', 'x', 'y', 'z', \"'\", \"!\"\n",
                "    ]\n",
                ")"
            ],
            "execution_count": null,
            "outputs": []
        },
        {
            "cell_type": "markdown",
            "metadata": {
                "id": "M7lvmiMSd3Aw"
            },
            "source": [
                "After this, our decoder has completely changed, but our encoder (which is where most of the weights are) remained intact. Let's fine tune-this model for 2 epochs on AN4 dataset. We will also use the smaller learning rate from ``new_opt` (see the \"After Training\" section)`."
            ]
        },
        {
            "cell_type": "code",
            "metadata": {
                "id": "_PZJIso-eDl-"
            },
            "source": [
                "# Use the smaller learning rate we set before\n",
                "quartznet.setup_optimization(optim_config=DictConfig(new_opt))\n",
                "\n",
                "# Point to the data we'll use for fine-tuning as the training set\n",
                "quartznet.setup_training_data(train_data_config=params['model']['train_ds'])\n",
                "\n",
                "# Point to the new validation data for fine-tuning\n",
                "quartznet.setup_validation_data(val_data_config=params['model']['validation_ds'])\n",
                "\n",
                "# And now we can create a PyTorch Lightning trainer and call `fit` again.\n",
                "trainer = pl.Trainer(devices=1, accelerator='gpu', max_epochs=2)\n",
                "trainer.fit(quartznet)"
            ],
            "execution_count": null,
            "outputs": []
        },
        {
            "cell_type": "markdown",
            "metadata": {
                "id": "VURa1NavlR0U"
            },
            "source": [
                "### Fast Training\n",
                "\n",
                "Last but not least, we could simply speed up training our model! If you have the resources, you can speed up training by splitting the workload across multiple GPUs. Otherwise (or in addition), there's always mixed precision training, which allows you to increase your batch size.\n",
                "\n",
                "You can use [PyTorch Lightning's Trainer object](https://pytorch-lightning.readthedocs.io/en/latest/common/trainer.html?highlight=Trainer) to handle mixed-precision and distributed training for you. Below are some examples of flags you would pass to the `Trainer` to use these features:\n",
                "\n",
                "```python\n",
                "# Mixed precision:\n",
                "trainer = pl.Trainer(amp_level='O1', precision=16)\n",
                "\n",
                "# Trainer with a distributed backend:\n",
                "trainer = pl.Trainer(devices=2, num_nodes=2, accelerator='gpu', strategy='ddp')\n",
                "\n",
                "# Of course, you can combine these flags as well.\n",
                "```\n",
                "\n",
                "Finally, have a look at [example scripts in NeMo repository](https://github.com/NVIDIA/NeMo/blob/stable/examples/asr/asr_ctc/speech_to_text_ctc.py) which can handle mixed precision and distributed training using command-line arguments."
            ]
        },
        {
            "cell_type": "markdown",
            "metadata": {
                "id": "d1ym8QT3jQnj"
            },
            "source": [
                "### Deployment\n",
                "\n",
                "Note: It is recommended to run the deployment code from the NVIDIA PyTorch container.\n",
                "\n",
                "Let's get back to our pre-trained model and see how easy it can be exported to an ONNX file\n",
                "in order to run it in an inference engine like TensorRT or ONNXRuntime.\n",
                "\n",
                "If you are running in an environment outside of the NVIDIA PyTorch container (like Google Colab for example) then you will have to build the onnxruntime and onnxruntime-gpu. The cell below gives an example of how to build those runtimes but the example may have to be adapted depending on your environment."
            ]
        },
        {
            "cell_type": "code",
            "metadata": {
                "id": "I4WRcmakjQnj"
            },
            "source": [
                "!pip install --upgrade onnxruntime # for gpu, use onnxruntime-gpu\n",
                "#!mkdir -p ort\n",
                "#%cd ort\n",
                "#!git clean -xfd\n",
                "#!git clone --depth 1 --branch v1.8.0 https://github.com/microsoft/onnxruntime.git .\n",
                "#!./build.sh --skip_tests --config Release --build_shared_lib --parallel --use_cuda --cuda_home /usr/local/cuda --cudnn_home /usr/lib/#x86_64-linux-gnu --build_wheel\n",
                "#!pip uninstall -y onnxruntime\n",
                "#!pip uninstall -y onnxruntime-gpu\n",
                "#!pip install  --upgrade --force-reinstall ./build/Linux/Release/dist/onnxruntime*.whl\n",
                "#%cd .."
            ],
            "execution_count": null,
            "outputs": []
        },
        {
            "cell_type": "markdown",
            "metadata": {
                "id": "F9yO1BEbjQnm"
            },
            "source": [
                "Then run"
            ]
        },
        {
            "cell_type": "code",
            "metadata": {
                "id": "HZnyWxPyjQnm"
            },
            "source": [
                "import json\n",
                "import os\n",
                "import tempfile\n",
                "import onnxruntime\n",
                "import torch\n",
                "\n",
                "import numpy as np\n",
                "import nemo.collections.asr as nemo_asr\n",
                "from nemo.collections.asr.data.audio_to_text import AudioToCharDataset\n",
                "from nemo.collections.asr.metrics.wer import WER\n",
                "\n",
                "def to_numpy(tensor):\n",
                "    return tensor.detach().cpu().numpy() if tensor.requires_grad else tensor.cpu().numpy()\n",
                "\n",
                "def setup_transcribe_dataloader(cfg, vocabulary):\n",
                "    config = {\n",
                "        'manifest_filepath': os.path.join(cfg['temp_dir'], 'manifest.json'),\n",
                "        'sample_rate': 16000,\n",
                "        'labels': vocabulary,\n",
                "        'batch_size': min(cfg['batch_size'], len(cfg['paths2audio_files'])),\n",
                "        'trim_silence': True,\n",
                "        'shuffle': False,\n",
                "    }\n",
                "    dataset = AudioToCharDataset(\n",
                "        manifest_filepath=config['manifest_filepath'],\n",
                "        labels=config['labels'],\n",
                "        sample_rate=config['sample_rate'],\n",
                "        int_values=config.get('int_values', False),\n",
                "        augmentor=None,\n",
                "        max_duration=config.get('max_duration', None),\n",
                "        min_duration=config.get('min_duration', None),\n",
                "        max_utts=config.get('max_utts', 0),\n",
                "        blank_index=config.get('blank_index', -1),\n",
                "        unk_index=config.get('unk_index', -1),\n",
                "        normalize=config.get('normalize_transcripts', False),\n",
                "        trim=config.get('trim_silence', True),\n",
                "        parser=config.get('parser', 'en'),\n",
                "    )\n",
                "    return torch.utils.data.DataLoader(\n",
                "        dataset=dataset,\n",
                "        batch_size=config['batch_size'],\n",
                "        collate_fn=dataset.collate_fn,\n",
                "        drop_last=config.get('drop_last', False),\n",
                "        shuffle=False,\n",
                "        num_workers=config.get('num_workers', 0),\n",
                "        pin_memory=config.get('pin_memory', False),\n",
                "    )\n",
                "\n",
                "quartznet = nemo_asr.models.EncDecCTCModel.from_pretrained(model_name=\"QuartzNet15x5Base-En\")\n",
                "\n",
                "quartznet.export('qn.onnx')\n",
                "\n",
                "ort_session = onnxruntime.InferenceSession('qn.onnx')\n",
                "\n",
                "with tempfile.TemporaryDirectory() as tmpdir:\n",
                "    with open(os.path.join(tmpdir, 'manifest.json'), 'w') as fp:\n",
                "        for audio_file in files:\n",
                "            entry = {'audio_filepath': audio_file, 'duration': 100000, 'text': 'nothing'}\n",
                "            fp.write(json.dumps(entry) + '\\n')\n",
                "\n",
                "    config = {'paths2audio_files': files, 'batch_size': 4, 'temp_dir': tmpdir}\n",
                "    temporary_datalayer = setup_transcribe_dataloader(config, quartznet.decoder.vocabulary)\n",
                "    for test_batch in temporary_datalayer:\n",
                "        processed_signal, processed_signal_len = quartznet.preprocessor(\n",
                "            input_signal=test_batch[0].to(quartznet.device), length=test_batch[1].to(quartznet.device)\n",
                "        )\n",
                "        ort_inputs = {ort_session.get_inputs()[0].name: to_numpy(processed_signal),}\n",
                "        ologits = ort_session.run(None, ort_inputs)\n",
                "        alogits = np.asarray(ologits)\n",
                "        logits = torch.from_numpy(alogits[0])\n",
                "        greedy_predictions = logits.argmax(dim=-1, keepdim=False)\n",
                "        wer = WER(vocabulary=quartznet.decoder.vocabulary, batch_dim_index=0, use_cer=False, ctc_decode=True)\n",
                "        hypotheses = wer.ctc_decoder_predictions_tensor(greedy_predictions)\n",
                "        print(hypotheses)\n",
                "        break\n"
            ],
            "execution_count": null,
            "outputs": []
        },
        {
            "cell_type": "markdown",
            "metadata": {
                "id": "wteGqroafWg1"
            },
            "source": [
                "## Under the Hood\n",
                "\n",
                "NeMo is open-source and we do all our model development in the open, so you can inspect our code if you wish.\n",
                "\n",
                "In particular, ``nemo_asr.model.EncDecCTCModel`` is an encoder-decoder model which is constructed using several ``Neural Modules`` taken from ``nemo_asr.modules.`` Here is what its forward pass looks like:\n",
                "```python\n",
                "def forward(self, input_signal, input_signal_length):\n",
                "    processed_signal, processed_signal_len = self.preprocessor(\n",
                "        input_signal=input_signal, length=input_signal_length,\n",
                "    )\n",
                "    # Spec augment is not applied during evaluation/testing\n",
                "    if self.spec_augmentation is not None and self.training:\n",
                "        processed_signal = self.spec_augmentation(input_spec=processed_signal)\n",
                "    encoded, encoded_len = self.encoder(audio_signal=processed_signal, length=processed_signal_len)\n",
                "    log_probs = self.decoder(encoder_output=encoded)\n",
                "    greedy_predictions = log_probs.argmax(dim=-1, keepdim=False)\n",
                "    return log_probs, encoded_len, greedy_predictions\n",
                "```\n",
                "Here:\n",
                "\n",
                "* ``self.preprocessor`` is an instance of ``nemo_asr.modules.AudioToMelSpectrogramPreprocessor``, which is a neural module that takes audio signal and converts it into a Mel-Spectrogram\n",
                "* ``self.spec_augmentation`` - is a neural module of type ```nemo_asr.modules.SpectrogramAugmentation``, which implements data augmentation. \n",
                "* ``self.encoder`` - is a convolutional Jasper/QuartzNet-like encoder of type ``nemo_asr.modules.ConvASREncoder``\n",
                "* ``self.decoder`` - is a ``nemo_asr.modules.ConvASRDecoder`` which simply projects into the target alphabet (vocabulary).\n",
                "\n",
                "Also, ``EncDecCTCModel`` uses the audio dataset class ``nemo_asr.data.AudioToCharDataset`` and CTC loss implemented in ``nemo_asr.losses.CTCLoss``.\n",
                "\n",
                "You can use these and other neural modules (or create new ones yourself!) to construct new ASR models."
            ]
        },
        {
            "cell_type": "markdown",
            "metadata": {
                "id": "smzlvbhelR0U"
            },
            "source": [
                "# Further Reading/Watching:\n",
                "\n",
                "That's all for now! If you'd like to learn more about the topics covered in this tutorial, here are some resources that may interest you:\n",
                "- [Stanford Lecture on ASR](https://www.youtube.com/watch?v=3MjIkWxXigM)\n",
                "- [\"An Intuitive Explanation of Connectionist Temporal Classification\"](https://towardsdatascience.com/intuitively-understanding-connectionist-temporal-classification-3797e43a86c)\n",
                "- [Explanation of CTC with Prefix Beam Search](https://medium.com/corti-ai/ctc-networks-and-language-models-prefix-beam-search-explained-c11d1ee23306)\n",
                "- [Listen Attend and Spell Paper (seq2seq ASR model)](https://arxiv.org/abs/1508.01211)\n",
                "- [Explanation of the mel spectrogram in more depth](https://towardsdatascience.com/getting-to-know-the-mel-spectrogram-31bca3e2d9d0)\n",
                "- [Jasper Paper](https://arxiv.org/abs/1904.03288)\n",
                "- [QuartzNet paper](https://arxiv.org/abs/1910.10261)\n",
                "- [SpecAugment Paper](https://arxiv.org/abs/1904.08779)\n",
                "- [Explanation and visualization of SpecAugment](https://towardsdatascience.com/state-of-the-art-audio-data-augmentation-with-google-brains-specaugment-and-pytorch-d3d1a3ce291e)\n",
                "- [Cutout Paper](https://arxiv.org/pdf/1708.04552.pdf)\n",
                "- [Transfer Learning Blogpost](https://developer.nvidia.com/blog/jump-start-training-for-speech-recognition-models-with-nemo/)"
            ]
        },
        {
            "cell_type": "code",
            "metadata": {
                "id": "V3ERGX86lR0V"
            },
            "source": [],
            "execution_count": null,
            "outputs": []
        }
    ]
>>>>>>> c88c20ed
}<|MERGE_RESOLUTION|>--- conflicted
+++ resolved
@@ -2,1150 +2,6 @@
     "nbformat": 4,
     "nbformat_minor": 0,
     "metadata": {
-<<<<<<< HEAD
-     "collapsed": false
-    }
-   }
-  }
- },
- "cells": [
-  {
-   "cell_type": "code",
-   "metadata": {
-    "id": "lJz6FDU1lRzc"
-   },
-   "source": [
-    "\"\"\"\n",
-    "You can run either this notebook locally (if you have all the dependencies and a GPU) or on Google Colab.\n",
-    "\n",
-    "Instructions for setting up Colab are as follows:\n",
-    "1. Open a new Python 3 notebook.\n",
-    "2. Import this notebook from GitHub (File -> Upload Notebook -> \"GITHUB\" tab -> copy/paste GitHub URL)\n",
-    "3. Connect to an instance with a GPU (Runtime -> Change runtime type -> select \"GPU\" for hardware accelerator)\n",
-    "4. Run this cell to set up dependencies.\n",
-    "5. Restart the runtime (Runtime -> Restart Runtime) for any upgraded packages to take effect\n",
-    "\"\"\"\n",
-    "# If you're using Google Colab and not running locally, run this cell.\n",
-    "\n",
-    "## Install dependencies\n",
-    "!pip install wget\n",
-    "!apt-get install sox libsndfile1 ffmpeg\n",
-    "!pip install unidecode\n",
-    "!pip install matplotlib>=3.3.2\n",
-    "\n",
-    "## Install NeMo\n",
-    "BRANCH = 'r1.6.0'\n",
-    "!python -m pip install git+https://github.com/NVIDIA/NeMo.git@$BRANCH#egg=nemo_toolkit[all]\n",
-    "\n",
-    "## Grab the config we'll use in this example\n",
-    "!mkdir configs\n",
-    "!wget -P configs/ https://raw.githubusercontent.com/NVIDIA/NeMo/$BRANCH/examples/asr/conf/config.yaml\n",
-    "\n",
-    "\"\"\"\n",
-    "Remember to restart the runtime for the kernel to pick up any upgraded packages (e.g. matplotlib)!\n",
-    "Alternatively, you can uncomment the exit() below to crash and restart the kernel, in the case\n",
-    "that you want to use the \"Run All Cells\" (or similar) option.\n",
-    "\"\"\"\n",
-    "# exit()"
-   ],
-   "execution_count": null,
-   "outputs": []
-  },
-  {
-   "cell_type": "markdown",
-   "metadata": {
-    "id": "v1Jk9etFlRzf"
-   },
-   "source": [
-    "# Introduction to End-To-End Automatic Speech Recognition\n",
-    "\n",
-    "This notebook contains a basic tutorial of Automatic Speech Recognition (ASR) concepts, introduced with code snippets using the [NeMo framework](https://github.com/NVIDIA/NeMo).\n",
-    "We will first introduce the basics of the main concepts behind speech recognition, then explore concrete examples of what the data looks like and walk through putting together a simple end-to-end ASR pipeline.\n",
-    "\n",
-    "We assume that you are familiar with general machine learning concepts and can follow Python code, and we'll be using the [AN4 dataset from CMU](http://www.speech.cs.cmu.edu/databases/an4/) (with processing using `sox`)."
-   ]
-  },
-  {
-   "cell_type": "markdown",
-   "metadata": {
-    "id": "YLln3U-IlRzg"
-   },
-   "source": [
-    "## Conceptual Overview: What is ASR?\n",
-    "\n",
-    "ASR, or **Automatic Speech Recognition**, refers to the problem of getting a program to automatically transcribe spoken language (speech-to-text). Our goal is usually to have a model that minimizes the **Word Error Rate (WER)** metric when transcribing speech input. In other words, given some audio file (e.g. a WAV file) containing speech, how do we transform this into the corresponding text with as few errors as possible?\n",
-    "\n",
-    "Traditional speech recognition takes a generative approach, modeling the full pipeline of how speech sounds are produced in order to evaluate a speech sample. We would start from a **language model** that encapsulates the most likely orderings of words that are generated (e.g. an n-gram model), to a **pronunciation model** for each word in that ordering (e.g. a pronunciation table), to an **acoustic model** that translates those pronunciations to audio waveforms (e.g. a Gaussian Mixture Model).\n",
-    "\n",
-    "Then, if we receive some spoken input, our goal would be to find the most likely sequence of text that would result in the given audio according to our generative pipeline of models. Overall, with traditional speech recognition, we try to model `Pr(audio|transcript)*Pr(transcript)`, and take the argmax of this over possible transcripts.\n",
-    "\n",
-    "Over time, neural nets advanced to the point where each component of the traditional speech recognition model could be replaced by a neural model that had better performance and that had a greater potential for generalization. For example, we could replace an n-gram model with a neural language model, and replace a pronunciation table with a neural pronunciation model, and so on. However, each of these neural models need to be trained individually on different tasks, and errors in any model in the pipeline could throw off the whole prediction.\n",
-    "\n",
-    "Thus, we can see the appeal of **end-to-end ASR architectures**: discriminative models that simply take an audio input and give a textual output, and in which all components of the architecture are trained together towards the same goal. The model's encoder would be akin to an acoustic model for extracting speech features, which can then be directly piped to a decoder which outputs text. If desired, we could integrate a language model that would improve our predictions, as well.\n",
-    "\n",
-    "And the entire end-to-end ASR model can be trained at once--a much easier pipeline to handle! "
-   ]
-  },
-  {
-   "cell_type": "markdown",
-   "metadata": {
-    "id": "0S5iZPMSlRzg"
-   },
-   "source": [
-    "### End-To-End ASR\n",
-    "\n",
-    "With an end-to-end model, we want to directly learn `Pr(transcript|audio)` in order to predict the transcripts from the original audio. Since we are dealing with sequential information--audio data over time that corresponds to a sequence of letters--RNNs are the obvious choice. But now we have a pressing problem to deal with: since our input sequence (number of audio timesteps) is not the same length as our desired output (transcript length), how do we match each time step from the audio data to the correct output characters?\n",
-    "\n",
-    "Earlier speech recognition approaches relied on **temporally-aligned data**, in which each segment of time in an audio file was matched up to a corresponding speech sound such as a phoneme or word. However, if we would like to have the flexibility to predict letter-by-letter to prevent OOV (out of vocabulary) issues, then each time step in the data would have to be labeled with the letter sound that the speaker is making at that point in the audio file. With that information, it seems like we should simply be able to try to predict the correct letter for each time step and then collapse the repeated letters (e.g. the prediction output `LLLAAAAPPTOOOPPPP` would become `LAPTOP`). It turns out that this idea has some problems: not only does alignment make the dataset incredibly labor-intensive to label, but also, what do we do with words like \"book\" that contain consecutive repeated letters? Simply squashing repeated letters together would not work in that case!\n",
-    "\n",
-    "![Alignment example](https://raw.githubusercontent.com/NVIDIA/NeMo/stable/tutorials/asr/images/alignment_example.png)\n",
-    "\n",
-    "Modern end-to-end approaches get around this using methods that don't require manual alignment at all, so that the input-output pairs are really just the raw audio and the transcript--no extra data or labeling required. Let's briefly go over two popular approaches that allow us to do this, Connectionist Temporal Classification (CTC) and sequence-to-sequence models with attention.\n",
-    "\n",
-    "#### Connectionist Temporal Classification (CTC)\n",
-    "\n",
-    "In normal speech recognition prediction output, we would expect to have characters such as the letters from A through Z, numbers 0 through 9, spaces (\"\\_\"), and so on. CTC introduces a new intermediate output token called the **blank token** (\"-\") that is useful for getting around the alignment issue.\n",
-    "\n",
-    "With CTC, we still predict one token per time segment of speech, but we use the blank token to figure out where we can and can't collapse the predictions. The appearance of a blank token helps separate repeating letters that should not be collapsed. For instance, with an audio snippet segmented into `T=11` time steps, we could get predictions that look like `BOO-OOO--KK`, which would then collapse to `\"BO-O-K\"`, and then we would remove the blank tokens to get our final output, `BOOK`.\n",
-    "\n",
-    "Now, we can predict one output token per time step, then collapse and clean to get sensible output without any fear of ambiguity from repeating letters! A simple way of getting predictions like this would be to apply a bidirectional RNN to the audio input, apply softmax over each time step's output, and then take the token with the highest probability. The method of always taking the best token at each time step is called **greedy decoding, or max decoding**.\n",
-    "\n",
-    "To calculate our loss for backprop, we would like to know the log probability of the model producing the correct transcript, `log(Pr(transcript|audio))`. We can get the log probability of a single intermediate output sequence (e.g. `BOO-OOO--KK`) by summing over the log probabilities we get from each token's softmax value, but note that the resulting sum is different from the log probability of the transcript itself (`BOOK`). This is because there are multiple possible output sequences of the same length that can be collapsed to get the same transcript (e.g. `BBO--OO-KKK` also results in `BOOK`), and so we need to **marginalize over every valid sequence of length `T` that collapses to the transcript**.\n",
-    "\n",
-    "Therefore, to get our transcript's log probability given our audio input, we must sum the log probabilities of every sequence of length `T` that collapses to the transcript (e.g. `log(Pr(output: \"BOOK\"|audio)) = log(Pr(BOO-OOO--KK|audio)) + log(Pr(BBO--OO-KKK|audio)) + ...`). In practice, we can use a dynamic programming approach to calculate this, accumulating our log probabilities over different \"paths\" through the softmax outputs at each time step.\n",
-    "\n",
-    "If you would like a more in-depth explanation of how CTC works, or how we can improve our results by using a modified beam search algorithm, feel free to check out the Further Reading section at the end of this notebook for more resources.\n",
-    "\n",
-    "#### Sequence-to-Sequence with Attention\n",
-    "\n",
-    "One problem with CTC is that predictions at different time steps are conditionally independent, which is an issue because the words in a continuous utterance tend to be related to each other in some sensible way. With this conditional independence assumption, we can't learn a language model that can represent such dependencies, though we can add a language model on top of the CTC output to mitigate this to some degree.\n",
-    "\n",
-    "A popular alternative is to use a sequence-to-sequence model with attention. A typical seq2seq model for ASR consists of some sort of **bidirectional RNN encoder** that consumes the audio sequence timestep-by-timestep, and where the outputs are then passed to an **attention-based decoder**. Each prediction from the decoder is based on attending to some parts of the entire encoded input, as well as the previously outputted tokens.\n",
-    "\n",
-    "The outputs of the decoder can be anything from word pieces to phonemes to letters, and since predictions are not directly tied to time steps of the input, we can just continue producing tokens one-by-one until an end token is given (or we reach a specified max output length). This way, we do not need to deal with audio alignment, and our predicted transcript is just the sequence of outputs given by our decoder.\n",
-    "\n",
-    "Now that we have an idea of what some popular end-to-end ASR models look like, let's take a look at the audio data we'll be working with for our example."
-   ]
-  },
-  {
-   "cell_type": "markdown",
-   "metadata": {
-    "id": "38aYTCTIlRzh"
-   },
-   "source": [
-    "## Taking a Look at Our Data (AN4)\n",
-    "\n",
-    "The AN4 dataset, also known as the Alphanumeric dataset, was collected and published by Carnegie Mellon University. It consists of recordings of people spelling out addresses, names, telephone numbers, etc., one letter or number at a time, as well as their corresponding transcripts. We choose to use AN4 for this tutorial because it is relatively small, with 948 training and 130 test utterances, and so it trains quickly.\n",
-    "\n",
-    "Before we get started, let's download and prepare the dataset. The utterances are available as `.sph` files, so we will need to convert them to `.wav` for later processing. If you are not using Google Colab, please make sure you have [Sox](http://sox.sourceforge.net/) installed for this step--see the \"Downloads\" section of the linked Sox homepage. (If you are using Google Colab, Sox should have already been installed in the setup cell at the beginning.)"
-   ]
-  },
-  {
-   "cell_type": "code",
-   "metadata": {
-    "id": "gAhsmi6HlRzh"
-   },
-   "source": [
-    "# This is where the an4/ directory will be placed.\n",
-    "# Change this if you don't want the data to be extracted in the current directory.\n",
-    "data_dir = '.'"
-   ],
-   "execution_count": null,
-   "outputs": []
-  },
-  {
-   "cell_type": "code",
-   "metadata": {
-    "id": "Yb4fuUvWlRzk",
-    "scrolled": true
-   },
-   "source": [
-    "import glob\n",
-    "import os\n",
-    "import subprocess\n",
-    "import tarfile\n",
-    "import wget\n",
-    "\n",
-    "# Download the dataset. This will take a few moments...\n",
-    "print(\"******\")\n",
-    "if not os.path.exists(data_dir + '/an4_sphere.tar.gz'):\n",
-    "    an4_url = 'http://www.speech.cs.cmu.edu/databases/an4/an4_sphere.tar.gz'\n",
-    "    an4_path = wget.download(an4_url, data_dir)\n",
-    "    print(f\"Dataset downloaded at: {an4_path}\")\n",
-    "else:\n",
-    "    print(\"Tarfile already exists.\")\n",
-    "    an4_path = data_dir + '/an4_sphere.tar.gz'\n",
-    "\n",
-    "if not os.path.exists(data_dir + '/an4/'):\n",
-    "    # Untar and convert .sph to .wav (using sox)\n",
-    "    tar = tarfile.open(an4_path)\n",
-    "    tar.extractall(path=data_dir)\n",
-    "\n",
-    "    print(\"Converting .sph to .wav...\")\n",
-    "    sph_list = glob.glob(data_dir + '/an4/**/*.sph', recursive=True)\n",
-    "    for sph_path in sph_list:\n",
-    "        wav_path = sph_path[:-4] + '.wav'\n",
-    "        cmd = [\"sox\", sph_path, wav_path]\n",
-    "        subprocess.run(cmd)\n",
-    "print(\"Finished conversion.\\n******\")"
-   ],
-   "execution_count": null,
-   "outputs": []
-  },
-  {
-   "cell_type": "markdown",
-   "metadata": {
-    "id": "m_LFeM0elRzm"
-   },
-   "source": [
-    "You should now have a folder called `an4` that contains `etc/an4_train.transcription`, `etc/an4_test.transcription`, audio files in `wav/an4_clstk` and `wav/an4test_clstk`, along with some other files we will not need.\n",
-    "\n",
-    "Now we can load and take a look at the data. As an example, file `cen2-mgah-b.wav` is a 2.6 second-long audio recording of a man saying the letters \"G L E N N\" one-by-one. To confirm this, we can listen to the file:"
-   ]
-  },
-  {
-   "cell_type": "code",
-   "metadata": {
-    "id": "_M_bSs3MjQlz"
-   },
-   "source": [
-    "import librosa\n",
-    "import IPython.display as ipd\n",
-    "\n",
-    "# Load and listen to the audio file\n",
-    "example_file = data_dir + '/an4/wav/an4_clstk/mgah/cen2-mgah-b.wav'\n",
-    "audio, sample_rate = librosa.load(example_file)\n",
-    "\n",
-    "ipd.Audio(example_file, rate=sample_rate)"
-   ],
-   "execution_count": null,
-   "outputs": []
-  },
-  {
-   "cell_type": "markdown",
-   "metadata": {
-    "id": "qZyElgPVjQl5"
-   },
-   "source": [
-    "In an ASR task, if this WAV file was our input, then \"G L E N N\" would be our desired output.\n",
-    "\n",
-    "Let's plot the waveform, which is simply a line plot of the sequence of values that we read from the file. This is a format of viewing audio that you are likely to be familiar with seeing in many audio editors and visualizers:"
-   ]
-  },
-  {
-   "cell_type": "code",
-   "metadata": {
-    "id": "MqIAKkqelRzm"
-   },
-   "source": [
-    "%matplotlib inline\n",
-    "import librosa.display\n",
-    "import matplotlib.pyplot as plt\n",
-    "\n",
-    "# Plot our example audio file's waveform\n",
-    "plt.rcParams['figure.figsize'] = (15,7)\n",
-    "plt.title('Waveform of Audio Example')\n",
-    "plt.ylabel('Amplitude')\n",
-    "\n",
-    "_ = librosa.display.waveplot(audio)"
-   ],
-   "execution_count": null,
-   "outputs": []
-  },
-  {
-   "cell_type": "markdown",
-   "metadata": {
-    "id": "Gg6RR_yolRzo"
-   },
-   "source": [
-    "We can see the activity in the waveform that corresponds to each letter in the audio, as our speaker here enunciates quite clearly!\n",
-    "You can kind of tell that each spoken letter has a different \"shape,\" and it's interesting to note that last two blobs look relatively similar, which is expected because they are both the letter \"N.\"\n",
-    "\n",
-    "### Spectrograms and Mel Spectrograms\n",
-    "\n",
-    "However, since audio information is more useful in the context of frequencies of sound over time, we can get a better representation than this raw sequence of 57,330 values.\n",
-    "We can apply a [Fourier Transform](https://en.wikipedia.org/wiki/Fourier_transform) on our audio signal to get something more useful: a **spectrogram**, which is a representation of the energy levels (i.e. amplitude, or \"loudness\") of each frequency (i.e. pitch) of the signal over the duration of the file.\n",
-    "A spectrogram (which can be viewed as a heat map) is a good way of seeing how the *strengths of various frequencies in the audio vary over time*, and is obtained by breaking up the signal into smaller, usually overlapping chunks and performing a Short-Time Fourier Transform (STFT) on each.\n",
-    "\n",
-    "Let's examine what the spectrogram of our sample looks like."
-   ]
-  },
-  {
-   "cell_type": "code",
-   "metadata": {
-    "id": "oCFneEs1lRzp"
-   },
-   "source": [
-    "import numpy as np\n",
-    "\n",
-    "# Get spectrogram using Librosa's Short-Time Fourier Transform (stft)\n",
-    "spec = np.abs(librosa.stft(audio))\n",
-    "spec_db = librosa.amplitude_to_db(spec, ref=np.max)  # Decibels\n",
-    "\n",
-    "# Use log scale to view frequencies\n",
-    "librosa.display.specshow(spec_db, y_axis='log', x_axis='time')\n",
-    "plt.colorbar()\n",
-    "plt.title('Audio Spectrogram');"
-   ],
-   "execution_count": null,
-   "outputs": []
-  },
-  {
-   "cell_type": "markdown",
-   "metadata": {
-    "id": "9OPc4tcalRzs"
-   },
-   "source": [
-    "Again, we are able to see each letter being pronounced, and that the last two blobs that correspond to the \"N\"s are pretty similar-looking. But how do we interpret these shapes and colors? Just as in the waveform plot before, we see time passing on the x-axis (all 2.6s of audio). But now, the y-axis represents different frequencies (on a log scale), and *the color on the plot shows the strength of a frequency at a particular point in time*.\n",
-    "\n",
-    "We're still not done yet, as we can make one more potentially useful tweak: using the **Mel Spectrogram** instead of the normal spectrogram. This is simply a change in the frequency scale that we use from linear (or logarithmic) to the mel scale, which is \"a perceptual scale of pitches judged by listeners to be equal in distance from one another\" (from [Wikipedia](https://en.wikipedia.org/wiki/Mel_scale)).\n",
-    "\n",
-    "In other words, it's a transformation of the frequencies to be more aligned to what humans perceive; a change of +1000Hz from 2000Hz->3000Hz sounds like a larger difference to us than 9000Hz->10000Hz does, so the mel scale normalizes this such that equal distances sound like equal differences to the human ear. Intuitively, we use the mel spectrogram because in this case we are processing and transcribing human speech, such that transforming the scale to better match what we hear is a useful procedure."
-   ]
-  },
-  {
-   "cell_type": "code",
-   "metadata": {
-    "id": "7yQXVn-TlRzt"
-   },
-   "source": [
-    "# Plot the mel spectrogram of our sample\n",
-    "mel_spec = librosa.feature.melspectrogram(audio, sr=sample_rate)\n",
-    "mel_spec_db = librosa.power_to_db(mel_spec, ref=np.max)\n",
-    "\n",
-    "librosa.display.specshow(\n",
-    "    mel_spec_db, x_axis='time', y_axis='mel')\n",
-    "plt.colorbar()\n",
-    "plt.title('Mel Spectrogram');"
-   ],
-   "execution_count": null,
-   "outputs": []
-  },
-  {
-   "cell_type": "markdown",
-   "metadata": {
-    "id": "RSCyVizDlRz1"
-   },
-   "source": [
-    "## Convolutional ASR Models\n",
-    "\n",
-    "Let's take a look at the model that we will be building, and how we specify its parameters.\n",
-    "\n",
-    "### The Jasper Model\n",
-    "\n",
-    "We will be training a small [Jasper (Just Another SPeech Recognizer) model](https://arxiv.org/abs/1904.03288) from scratch (e.g. initialized randomly). \n",
-    "In brief, Jasper architectures consist of a repeated block structure that utilizes 1D convolutions.\n",
-    "In a Jasper_KxR model, `R` sub-blocks (consisting of a 1D convolution, batch norm, ReLU, and dropout) are grouped into a single block, which is then repeated `K` times.\n",
-    "We also have a one extra block at the beginning and a few more at the end that are invariant of `K` and `R`, and we use CTC loss.\n",
-    "\n",
-    "### The QuartzNet Model\n",
-    "\n",
-    "The QuartzNet is better variant of Jasper with a key difference that it uses time-channel separable 1D convolutions. This allows it to dramatically reduce number of weights while keeping similar accuracy.\n",
-    "\n",
-    "A Jasper/QuartzNet models look like this (QuartzNet model is pictured):\n",
-    "\n",
-    "![QuartzNet with CTC](https://developer.nvidia.com/blog/wp-content/uploads/2020/05/quartznet-model-architecture-1-625x742.png)"
-   ]
-  },
-  {
-   "cell_type": "markdown",
-   "metadata": {
-    "id": "gEpNci7slRzw"
-   },
-   "source": [
-    "# Using NeMo for Automatic Speech Recognition\n",
-    "\n",
-    "Now that we have an idea of what ASR is and how the audio data looks like, we can start using NeMo to do some ASR!\n",
-    "\n",
-    "We'll be using the **Neural Modules (NeMo) toolkit** for this part, so if you haven't already, you should download and install NeMo and its dependencies. To do so, just follow the directions on the [GitHub page](https://github.com/NVIDIA/NeMo), or in the [documentation](https://docs.nvidia.com/deeplearning/nemo/user-guide/docs/en/stable/).\n",
-    "\n",
-    "NeMo lets us easily hook together the components (modules) of our model, such as the data layer, intermediate layers, and various losses, without worrying too much about implementation details of individual parts or connections between modules. NeMo also comes with complete models which only require your data and hyperparameters for training."
-   ]
-  },
-  {
-   "cell_type": "code",
-   "metadata": {
-    "id": "4_W0lhaQlRzx"
-   },
-   "source": [
-    "# NeMo's \"core\" package\n",
-    "import nemo\n",
-    "# NeMo's ASR collection - this collections contains complete ASR models and\n",
-    "# building blocks (modules) for ASR\n",
-    "import nemo.collections.asr as nemo_asr"
-   ],
-   "execution_count": null,
-   "outputs": []
-  },
-  {
-   "cell_type": "markdown",
-   "metadata": {
-    "id": "v_W8EbYktZE3"
-   },
-   "source": [
-    "## Using an Out-of-the-Box Model\n",
-    "\n",
-    "NeMo's ASR collection comes with many building blocks and even complete models that we can use for training and evaluation. Moreover, several models come with pre-trained weights. Let's instantiate a complete QuartzNet15x5 model."
-   ]
-  },
-  {
-   "cell_type": "code",
-   "metadata": {
-    "id": "KFZZpYult96G"
-   },
-   "source": [
-    "# This line will download pre-trained QuartzNet15x5 model from NVIDIA's NGC cloud and instantiate it for you\n",
-    "quartznet = nemo_asr.models.EncDecCTCModel.from_pretrained(model_name=\"QuartzNet15x5Base-En\")"
-   ],
-   "execution_count": null,
-   "outputs": []
-  },
-  {
-   "cell_type": "markdown",
-   "metadata": {
-    "id": "KucxoFJhum0i"
-   },
-   "source": [
-    "Next, we'll simply add paths to files we want to transcribe into the list and pass it to our model. Note that it will work for relatively short (<25 seconds) files. "
-   ]
-  },
-  {
-   "cell_type": "code",
-   "metadata": {
-    "id": "3QCpR_93u1hp"
-   },
-   "source": [
-    "files = ['./an4/wav/an4_clstk/mgah/cen2-mgah-b.wav']\n",
-    "for fname, transcription in zip(files, quartznet.transcribe(paths2audio_files=files)):\n",
-    "  print(f\"Audio in {fname} was recognized as: {transcription}\")"
-   ],
-   "execution_count": null,
-   "outputs": []
-  },
-  {
-   "cell_type": "markdown",
-   "metadata": {
-    "id": "ppUm_kuavm_f"
-   },
-   "source": [
-    "That was easy! But there are plenty of scenarios where you would want to fine-tune the model on your own data or even train from scratch. For example, this out-of-the box model will obviously not work for Spanish and would likely perform poorly for telephone audio. So if you have collected your own data, you certainly should attempt to fine-tune or train on it!"
-   ]
-  },
-  {
-   "cell_type": "markdown",
-   "metadata": {
-    "id": "ABUDaC5Js7AW"
-   },
-   "source": [
-    "## Training from Scratch\n",
-    "\n",
-    "To train from scratch, you need to prepare your training data in the right format and specify your models architecture."
-   ]
-  },
-  {
-   "cell_type": "markdown",
-   "metadata": {
-    "id": "RdNyw1b_zgtm"
-   },
-   "source": [
-    "### Creating Data Manifests\n",
-    "\n",
-    "The first thing we need to do now is to create manifests for our training and evaluation data, which will contain the metadata of our audio files. NeMo data sets take in a standardized manifest format where each line corresponds to one sample of audio, such that the number of lines in a manifest is equal to the number of samples that are represented by that manifest. A line must contain the path to an audio file, the corresponding transcript (or path to a transcript file), and the duration of the audio sample.\n",
-    "\n",
-    "Here's an example of what one line in a NeMo-compatible manifest might look like:\n",
-    "```\n",
-    "{\"audio_filepath\": \"path/to/audio.wav\", \"duration\": 3.45, \"text\": \"this is a nemo tutorial\"}\n",
-    "```\n",
-    "\n",
-    "We can build our training and evaluation manifests using `an4/etc/an4_train.transcription` and `an4/etc/an4_test.transcription`, which have lines containing transcripts and their corresponding audio file IDs:\n",
-    "```\n",
-    "...\n",
-    "<s> P I T T S B U R G H </s> (cen5-fash-b)\n",
-    "<s> TWO SIX EIGHT FOUR FOUR ONE EIGHT </s> (cen7-fash-b)\n",
-    "...\n",
-    "```"
-   ]
-  },
-  {
-   "cell_type": "code",
-   "metadata": {
-    "id": "lVB1sG1GlRzz"
-   },
-   "source": [
-    "# --- Building Manifest Files --- #\n",
-    "import json\n",
-    "\n",
-    "# Function to build a manifest\n",
-    "def build_manifest(transcripts_path, manifest_path, wav_path):\n",
-    "    with open(transcripts_path, 'r') as fin:\n",
-    "        with open(manifest_path, 'w') as fout:\n",
-    "            for line in fin:\n",
-    "                # Lines look like this:\n",
-    "                # <s> transcript </s> (fileID)\n",
-    "                transcript = line[: line.find('(')-1].lower()\n",
-    "                transcript = transcript.replace('<s>', '').replace('</s>', '')\n",
-    "                transcript = transcript.strip()\n",
-    "\n",
-    "                file_id = line[line.find('(')+1 : -2]  # e.g. \"cen4-fash-b\"\n",
-    "                audio_path = os.path.join(\n",
-    "                    data_dir, wav_path,\n",
-    "                    file_id[file_id.find('-')+1 : file_id.rfind('-')],\n",
-    "                    file_id + '.wav')\n",
-    "\n",
-    "                duration = librosa.core.get_duration(filename=audio_path)\n",
-    "\n",
-    "                # Write the metadata to the manifest\n",
-    "                metadata = {\n",
-    "                    \"audio_filepath\": audio_path,\n",
-    "                    \"duration\": duration,\n",
-    "                    \"text\": transcript\n",
-    "                }\n",
-    "                json.dump(metadata, fout)\n",
-    "                fout.write('\\n')\n",
-    "                \n",
-    "# Building Manifests\n",
-    "print(\"******\")\n",
-    "train_transcripts = data_dir + '/an4/etc/an4_train.transcription'\n",
-    "train_manifest = data_dir + '/an4/train_manifest.json'\n",
-    "if not os.path.isfile(train_manifest):\n",
-    "    build_manifest(train_transcripts, train_manifest, 'an4/wav/an4_clstk')\n",
-    "    print(\"Training manifest created.\")\n",
-    "\n",
-    "test_transcripts = data_dir + '/an4/etc/an4_test.transcription'\n",
-    "test_manifest = data_dir + '/an4/test_manifest.json'\n",
-    "if not os.path.isfile(test_manifest):\n",
-    "    build_manifest(test_transcripts, test_manifest, 'an4/wav/an4test_clstk')\n",
-    "    print(\"Test manifest created.\")\n",
-    "print(\"***Done***\")"
-   ],
-   "execution_count": null,
-   "outputs": []
-  },
-  {
-   "cell_type": "markdown",
-   "metadata": {
-    "id": "W2fShQzRzo-M"
-   },
-   "source": [
-    "### Specifying Our Model with a YAML Config File\n",
-    "\n",
-    "For this tutorial, we'll build a *Jasper_4x1 model*, with `K=4` blocks of single (`R=1`) sub-blocks and a *greedy CTC decoder*, using the configuration found in `./configs/config.yaml`.\n",
-    "\n",
-    "If we open up this config file, we find model section which describes architecture of our model. A model contains an entry labeled `encoder`, with a field called `jasper` that contains a list with multiple entries. Each of the members in this list specifies one block in our model, and looks something like this:\n",
-    "```\n",
-    "- filters: 128\n",
-    "  repeat: 1\n",
-    "  kernel: [11]\n",
-    "  stride: [2]\n",
-    "  dilation: [1]\n",
-    "  dropout: 0.2\n",
-    "  residual: false\n",
-    "  separable: true\n",
-    "  se: true\n",
-    "  se_context_size: -1\n",
-    "```\n",
-    "The first member of the list corresponds to the first block in the Jasper architecture diagram, which appears regardless of `K` and `R`.\n",
-    "Next, we have four entries that correspond to the `K=4` blocks, and each has `repeat: 1` since we are using `R=1`.\n",
-    "These are followed by two more entries for the blocks that appear at the end of our Jasper model before the CTC loss.\n",
-    "\n",
-    "There are also some entries at the top of the file that specify how we will handle training (`train_ds`) and validation (`validation_ds`) data.\n",
-    "\n",
-    "Using a YAML config such as this is helpful for getting a quick and human-readable overview of what your architecture looks like, and allows you to swap out model and run configurations easily without needing to change your code."
-   ]
-  },
-  {
-   "cell_type": "code",
-   "metadata": {
-    "id": "PXVKBniMlRz5"
-   },
-   "source": [
-    "# --- Config Information ---#\n",
-    "try:\n",
-    "    from ruamel.yaml import YAML\n",
-    "except ModuleNotFoundError:\n",
-    "    from ruamel_yaml import YAML\n",
-    "config_path = './configs/config.yaml'\n",
-    "\n",
-    "yaml = YAML(typ='safe')\n",
-    "with open(config_path) as f:\n",
-    "    params = yaml.load(f)\n",
-    "print(params)"
-   ],
-   "execution_count": null,
-   "outputs": []
-  },
-  {
-   "cell_type": "markdown",
-   "metadata": {
-    "id": "wUmq3p2Aw_5N"
-   },
-   "source": [
-    "### Training with PyTorch Lightning\n",
-    "\n",
-    "NeMo models and modules can be used in any PyTorch code where torch.nn.Module is expected.\n",
-    "\n",
-    "However, NeMo's models are based on [PytorchLightning's](https://github.com/PyTorchLightning/pytorch-lightning) LightningModule and we recommend you use PytorchLightning for training and fine-tuning as it makes using mixed precision and distributed training very easy. So to start, let's create Trainer instance for training on GPU for 50 epochs"
-   ]
-  },
-  {
-   "cell_type": "code",
-   "metadata": {
-    "id": "GUfR6tAK0k2u"
-   },
-   "source": [
-    "import pytorch_lightning as pl\n",
-    "trainer = pl.Trainer(gpus=1, max_epochs=50)"
-   ],
-   "execution_count": null,
-   "outputs": []
-  },
-  {
-   "cell_type": "markdown",
-   "metadata": {
-    "id": "IEn2RyvgxxvO"
-   },
-   "source": [
-    "Next, we instantiate and ASR model based on our ``config.yaml`` file from the previous section.\n",
-    "Note that this is a stage during which we also tell the model where our training and validation manifests are."
-   ]
-  },
-  {
-   "cell_type": "code",
-   "metadata": {
-    "id": "Cbf0fsMK09lk"
-   },
-   "source": [
-    "from omegaconf import DictConfig\n",
-    "params['model']['train_ds']['manifest_filepath'] = train_manifest\n",
-    "params['model']['validation_ds']['manifest_filepath'] = test_manifest\n",
-    "first_asr_model = nemo_asr.models.EncDecCTCModel(cfg=DictConfig(params['model']), trainer=trainer)"
-   ],
-   "execution_count": null,
-   "outputs": []
-  },
-  {
-   "cell_type": "markdown",
-   "metadata": {
-    "id": "hWtzwL5qXTYq"
-   },
-   "source": [
-    "With that, we can start training with just one line!"
-   ]
-  },
-  {
-   "cell_type": "code",
-   "metadata": {
-    "id": "inRJsnrz1psq"
-   },
-   "source": [
-    "# Start training!!!\n",
-    "trainer.fit(first_asr_model)"
-   ],
-   "execution_count": null,
-   "outputs": []
-  },
-  {
-   "cell_type": "markdown",
-   "metadata": {
-    "id": "jpYXX-GslR0E"
-   },
-   "source": [
-    "There we go! We've put together a full training pipeline for the model and trained it for 50 epochs.\n",
-    "\n",
-    "If you'd like to save this model checkpoint for loading later (e.g. for fine-tuning, or for continuing training), you can simply call `first_asr_model.save_to(<checkpoint_path>)`. Then, to restore your weights, you can rebuild the model using the config (let's say you call it `first_asr_model_continued` this time) and call `first_asr_model_continued.restore_from(<checkpoint_path>)`.\n",
-    "\n",
-    "### After Training: Monitoring Progress and Changing Hyperparameters\n",
-    "We can  now start Tensorboard to see how training went. Recall that WER stands for Word Error Rate and so the lower it is, the better."
-   ]
-  },
-  {
-   "cell_type": "code",
-   "metadata": {
-    "id": "n_0y3stSXDX_"
-   },
-   "source": [
-    "try:\n",
-    "  from google import colab\n",
-    "  COLAB_ENV = True\n",
-    "except (ImportError, ModuleNotFoundError):\n",
-    "  COLAB_ENV = False\n",
-    "\n",
-    "# Load the TensorBoard notebook extension\n",
-    "if COLAB_ENV:\n",
-    "  %load_ext tensorboard\n",
-    "  %tensorboard --logdir lightning_logs/\n",
-    "else:\n",
-    "  print(\"To use tensorboard, please use this notebook in a Google Colab environment.\")"
-   ],
-   "execution_count": null,
-   "outputs": []
-  },
-  {
-   "cell_type": "markdown",
-   "metadata": {
-    "id": "Z0h-BME7U8yb"
-   },
-   "source": [
-    "We could improve this model by playing with hyperparameters. We can look at the current hyperparameters with the following:"
-   ]
-  },
-  {
-   "cell_type": "code",
-   "metadata": {
-    "id": "7kdQbpohXnEd"
-   },
-   "source": [
-    "print(params['model']['optim'])"
-   ],
-   "execution_count": null,
-   "outputs": []
-  },
-  {
-   "cell_type": "markdown",
-   "metadata": {
-    "id": "sGZzRCvIW8kE"
-   },
-   "source": [
-    "Let's say we wanted to change the learning rate. To do so, we can create a `new_opt` dict and set our desired learning rate, then call `<model>.setup_optimization()` with the new optimization parameters."
-   ]
-  },
-  {
-   "cell_type": "code",
-   "metadata": {
-    "id": "AbigFKUtYgvn"
-   },
-   "source": [
-    "import copy\n",
-    "new_opt = copy.deepcopy(params['model']['optim'])\n",
-    "new_opt['lr'] = 0.001\n",
-    "first_asr_model.setup_optimization(optim_config=DictConfig(new_opt))\n",
-    "# And then you can invoke trainer.fit(first_asr_model)"
-   ],
-   "execution_count": null,
-   "outputs": []
-  },
-  {
-   "cell_type": "markdown",
-   "metadata": {
-    "id": "D5Kwg8Cz-aaO"
-   },
-   "source": [
-    "## Inference\n",
-    "\n",
-    "Let's have a quick look at how one could run inference with NeMo's ASR model.\n",
-    "\n",
-    "First, ``EncDecCTCModel`` and its subclasses contain a handy ``transcribe`` method which can be used to simply obtain audio files' transcriptions. It also has batch_size argument to improve performance."
-   ]
-  },
-  {
-   "cell_type": "code",
-   "metadata": {
-    "id": "3FT0klSV268p"
-   },
-   "source": [
-    "print(first_asr_model.transcribe(paths2audio_files=['./an4/wav/an4_clstk/mgah/cen2-mgah-b.wav',\n",
-    "                                                    './an4/wav/an4_clstk/fmjd/cen7-fmjd-b.wav',\n",
-    "                                                    './an4/wav/an4_clstk/fmjd/cen8-fmjd-b.wav',\n",
-    "                                                    './an4/wav/an4_clstk/fkai/cen8-fkai-b.wav'],\n",
-    "                                 batch_size=4))"
-   ],
-   "execution_count": null,
-   "outputs": []
-  },
-  {
-   "cell_type": "markdown",
-   "metadata": {
-    "id": "6FiCfLX0D7py"
-   },
-   "source": [
-    "Below is an example of a simple inference loop in pure PyTorch. It also shows how one can compute Word Error Rate (WER) metric between predictions and references."
-   ]
-  },
-  {
-   "cell_type": "code",
-   "metadata": {
-    "id": "7mP4r1Gx_Ilt"
-   },
-   "source": [
-    "# Bigger batch-size = bigger throughput\n",
-    "params['model']['validation_ds']['batch_size'] = 16\n",
-    "\n",
-    "# Setup the test data loader and make sure the model is on GPU\n",
-    "first_asr_model.setup_test_data(test_data_config=params['model']['validation_ds'])\n",
-    "first_asr_model.cuda()\n",
-    "\n",
-    "# We will be computing Word Error Rate (WER) metric between our hypothesis and predictions.\n",
-    "# WER is computed as numerator/denominator.\n",
-    "# We'll gather all the test batches' numerators and denominators.\n",
-    "wer_nums = []\n",
-    "wer_denoms = []\n",
-    "\n",
-    "# Loop over all test batches.\n",
-    "# Iterating over the model's `test_dataloader` will give us:\n",
-    "# (audio_signal, audio_signal_length, transcript_tokens, transcript_length)\n",
-    "# See the AudioToCharDataset for more details.\n",
-    "for test_batch in first_asr_model.test_dataloader():\n",
-    "        test_batch = [x.cuda() for x in test_batch]\n",
-    "        targets = test_batch[2]\n",
-    "        targets_lengths = test_batch[3]        \n",
-    "        log_probs, encoded_len, greedy_predictions = first_asr_model(\n",
-    "            input_signal=test_batch[0], input_signal_length=test_batch[1]\n",
-    "        )\n",
-    "        # Notice the model has a helper object to compute WER\n",
-    "        first_asr_model._wer.update(greedy_predictions, targets, targets_lengths)\n",
-    "        _, wer_num, wer_denom = first_asr_model._wer.compute()\n",
-    "        first_asr_model._wer.reset()\n",
-    "        wer_nums.append(wer_num.detach().cpu().numpy())\n",
-    "        wer_denoms.append(wer_denom.detach().cpu().numpy())\n",
-    "\n",
-    "        # Release tensors from GPU memory\n",
-    "        del test_batch, log_probs, targets, targets_lengths, encoded_len, greedy_predictions\n",
-    "\n",
-    "# We need to sum all numerators and denominators first. Then divide.\n",
-    "print(f\"WER = {sum(wer_nums)/sum(wer_denoms)}\")"
-   ],
-   "execution_count": null,
-   "outputs": []
-  },
-  {
-   "cell_type": "markdown",
-   "metadata": {
-    "id": "0kM9kBNOCptf"
-   },
-   "source": [
-    "This WER is not particularly impressive and could be significantly improved. You could train longer (try 100 epochs) to get a better number. Check out the next section on how to improve it further."
-   ]
-  },
-  {
-   "cell_type": "markdown",
-   "metadata": {
-    "id": "RBcJtg5ulR0H"
-   },
-   "source": [
-    "## Model Improvements\n",
-    "\n",
-    "You already have all you need to create your own ASR model in NeMo, but there are a few more tricks that you can employ if you so desire. In this section, we'll briefly cover a few possibilities for improving an ASR model.\n",
-    "\n",
-    "### Data Augmentation\n",
-    "\n",
-    "There exist several ASR data augmentation methods that can increase the size of our training set.\n",
-    "\n",
-    "For example, we can perform augmentation on the spectrograms by zeroing out specific frequency segments (\"frequency masking\") or time segments (\"time masking\") as described by [SpecAugment](https://arxiv.org/abs/1904.08779), or zero out rectangles on the spectrogram as in [Cutout](https://arxiv.org/pdf/1708.04552.pdf). In NeMo, we can do all three of these by simply adding in a `SpectrogramAugmentation` neural module. (As of now, it does not perform the time warping from the SpecAugment paper.)\n",
-    "\n",
-    "Our toy model does not do spectrogram augmentation. But the real one we got from cloud does:"
-   ]
-  },
-  {
-   "cell_type": "code",
-   "metadata": {
-    "id": "9glGogaPlR0H"
-   },
-   "source": [
-    "print(quartznet._cfg['spec_augment'])"
-   ],
-   "execution_count": null,
-   "outputs": []
-  },
-  {
-   "cell_type": "markdown",
-   "metadata": {
-    "id": "LdwdcA_a640R"
-   },
-   "source": [
-    "If you want to enable SpecAugment in your model, make sure your .yaml config file contains 'model/spec_augment' section which looks like the one above."
-   ]
-  },
-  {
-   "cell_type": "markdown",
-   "metadata": {
-    "id": "2f142kIQc1Z2"
-   },
-   "source": [
-    "### Transfer learning\n",
-    "\n",
-    "Transfer learning is an important machine learning technique that uses a model’s knowledge of one task to make it perform better on another. Fine-tuning is one of the techniques to perform transfer learning. It is an essential part of the recipe for many state-of-the-art results where a base model is first pretrained on a task with abundant training data and then fine-tuned on different tasks of interest where the training data is less abundant or even scarce.\n",
-    "\n",
-    "In ASR you might want to do fine-tuning in multiple scenarios, for example, when you want to improve your model's performance on a particular domain (medical, financial, etc.) or on accented speech. You can even transfer learn from one language to another! Check out [this paper](https://arxiv.org/abs/2005.04290) for examples.\n",
-    "\n",
-    "Transfer learning with NeMo is simple. Let's demonstrate how the model we got from the cloud could be fine-tuned on AN4 data. (NOTE: this is a toy example). And, while we are at it, we will change model's vocabulary, just to demonstrate how it's done."
-   ]
-  },
-  {
-   "cell_type": "code",
-   "metadata": {
-    "id": "hl320dsydWX0"
-   },
-   "source": [
-    "# Check what kind of vocabulary/alphabet the model has right now\n",
-    "print(quartznet.decoder.vocabulary)\n",
-    "\n",
-    "# Let's add \"!\" symbol there. Note that you can (and should!) change the vocabulary\n",
-    "# entirely when fine-tuning using a different language.\n",
-    "quartznet.change_vocabulary(\n",
-    "    new_vocabulary=[\n",
-    "        ' ', 'a', 'b', 'c', 'd', 'e', 'f', 'g', 'h', 'i', 'j', 'k', 'l', 'm', 'n',\n",
-    "        'o', 'p', 'q', 'r', 's', 't', 'u', 'v', 'w', 'x', 'y', 'z', \"'\", \"!\"\n",
-    "    ]\n",
-    ")"
-   ],
-   "execution_count": null,
-   "outputs": []
-  },
-  {
-   "cell_type": "markdown",
-   "metadata": {
-    "id": "M7lvmiMSd3Aw"
-   },
-   "source": [
-    "After this, our decoder has completely changed, but our encoder (which is where most of the weights are) remained intact. Let's fine tune-this model for 2 epochs on AN4 dataset. We will also use the smaller learning rate from ``new_opt` (see the \"After Training\" section)`."
-   ]
-  },
-  {
-   "cell_type": "code",
-   "metadata": {
-    "id": "_PZJIso-eDl-"
-   },
-   "source": [
-    "# Use the smaller learning rate we set before\n",
-    "quartznet.setup_optimization(optim_config=DictConfig(new_opt))\n",
-    "\n",
-    "# Point to the data we'll use for fine-tuning as the training set\n",
-    "quartznet.setup_training_data(train_data_config=params['model']['train_ds'])\n",
-    "\n",
-    "# Point to the new validation data for fine-tuning\n",
-    "quartznet.setup_validation_data(val_data_config=params['model']['validation_ds'])\n",
-    "\n",
-    "# And now we can create a PyTorch Lightning trainer and call `fit` again.\n",
-    "trainer = pl.Trainer(gpus=[1], max_epochs=2)\n",
-    "trainer.fit(quartznet)"
-   ],
-   "execution_count": null,
-   "outputs": []
-  },
-  {
-   "cell_type": "markdown",
-   "metadata": {
-    "id": "VURa1NavlR0U"
-   },
-   "source": [
-    "### Fast Training\n",
-    "\n",
-    "Last but not least, we could simply speed up training our model! If you have the resources, you can speed up training by splitting the workload across multiple GPUs. Otherwise (or in addition), there's always mixed precision training, which allows you to increase your batch size.\n",
-    "\n",
-    "You can use [PyTorch Lightning's Trainer object](https://pytorch-lightning.readthedocs.io/en/latest/common/trainer.html?highlight=Trainer) to handle mixed-precision and distributed training for you. Below are some examples of flags you would pass to the `Trainer` to use these features:\n",
-    "\n",
-    "```python\n",
-    "# Mixed precision:\n",
-    "trainer = pl.Trainer(amp_level='O1', precision=16)\n",
-    "\n",
-    "# Trainer with a distributed backend:\n",
-    "trainer = pl.Trainer(gpus=2, num_nodes=2, accelerator='ddp')\n",
-    "\n",
-    "# Of course, you can combine these flags as well.\n",
-    "```\n",
-    "\n",
-    "Finally, have a look at [example scripts in NeMo repository](https://github.com/NVIDIA/NeMo/blob/stable/examples/asr/asr_ctc/speech_to_text_ctc.py) which can handle mixed precision and distributed training using command-line arguments."
-   ]
-  },
-  {
-   "cell_type": "markdown",
-   "metadata": {
-    "id": "d1ym8QT3jQnj"
-   },
-   "source": [
-    "### Deployment\n",
-    "\n",
-    "Note: It is recommended to run the deployment code from the NVIDIA PyTorch container.\n",
-    "\n",
-    "Let's get back to our pre-trained model and see how easy it can be exported to an ONNX file\n",
-    "in order to run it in an inference engine like TensorRT or ONNXRuntime.\n",
-    "\n",
-    "If you are running in an environment outside of the NVIDIA PyTorch container (like Google Colab for example) then you will have to build the onnxruntime and onnxruntime-gpu. The cell below gives an example of how to build those runtimes but the example may have to be adapted depending on your environment."
-   ]
-  },
-  {
-   "cell_type": "code",
-   "metadata": {
-    "id": "I4WRcmakjQnj"
-   },
-   "source": [
-    "!pip install --upgrade onnxruntime # for gpu, use onnxruntime-gpu\n",
-    "#!mkdir -p ort\n",
-    "#%cd ort\n",
-    "#!git clean -xfd\n",
-    "#!git clone --depth 1 --branch v1.8.0 https://github.com/microsoft/onnxruntime.git .\n",
-    "#!./build.sh --skip_tests --config Release --build_shared_lib --parallel --use_cuda --cuda_home /usr/local/cuda --cudnn_home /usr/lib/#x86_64-linux-gnu --build_wheel\n",
-    "#!pip uninstall -y onnxruntime\n",
-    "#!pip uninstall -y onnxruntime-gpu\n",
-    "#!pip install  --upgrade --force-reinstall ./build/Linux/Release/dist/onnxruntime*.whl\n",
-    "#%cd .."
-   ],
-   "execution_count": null,
-   "outputs": []
-  },
-  {
-   "cell_type": "markdown",
-   "metadata": {
-    "id": "F9yO1BEbjQnm"
-   },
-   "source": [
-    "Then run"
-   ]
-  },
-  {
-   "cell_type": "code",
-   "metadata": {
-    "id": "HZnyWxPyjQnm"
-   },
-   "source": [
-    "import json\n",
-    "import os\n",
-    "import tempfile\n",
-    "import onnxruntime\n",
-    "import torch\n",
-    "\n",
-    "import numpy as np\n",
-    "import nemo.collections.asr as nemo_asr\n",
-    "from nemo.collections.asr.data.audio_to_text import AudioToCharDataset\n",
-    "from nemo.collections.asr.metrics.wer import WER\n",
-    "\n",
-    "def to_numpy(tensor):\n",
-    "    return tensor.detach().cpu().numpy() if tensor.requires_grad else tensor.cpu().numpy()\n",
-    "\n",
-    "def setup_transcribe_dataloader(cfg, vocabulary):\n",
-    "    config = {\n",
-    "        'manifest_filepath': os.path.join(cfg['temp_dir'], 'manifest.json'),\n",
-    "        'sample_rate': 16000,\n",
-    "        'labels': vocabulary,\n",
-    "        'batch_size': min(cfg['batch_size'], len(cfg['paths2audio_files'])),\n",
-    "        'trim_silence': True,\n",
-    "        'shuffle': False,\n",
-    "    }\n",
-    "    dataset = AudioToCharDataset(\n",
-    "        manifest_filepath=config['manifest_filepath'],\n",
-    "        labels=config['labels'],\n",
-    "        sample_rate=config['sample_rate'],\n",
-    "        int_values=config.get('int_values', False),\n",
-    "        augmentor=None,\n",
-    "        max_duration=config.get('max_duration', None),\n",
-    "        min_duration=config.get('min_duration', None),\n",
-    "        max_utts=config.get('max_utts', 0),\n",
-    "        blank_index=config.get('blank_index', -1),\n",
-    "        unk_index=config.get('unk_index', -1),\n",
-    "        normalize=config.get('normalize_transcripts', False),\n",
-    "        trim=config.get('trim_silence', True),\n",
-    "        parser=config.get('parser', 'en'),\n",
-    "    )\n",
-    "    return torch.utils.data.DataLoader(\n",
-    "        dataset=dataset,\n",
-    "        batch_size=config['batch_size'],\n",
-    "        collate_fn=dataset.collate_fn,\n",
-    "        drop_last=config.get('drop_last', False),\n",
-    "        shuffle=False,\n",
-    "        num_workers=config.get('num_workers', 0),\n",
-    "        pin_memory=config.get('pin_memory', False),\n",
-    "    )\n",
-    "\n",
-    "quartznet = nemo_asr.models.EncDecCTCModel.from_pretrained(model_name=\"QuartzNet15x5Base-En\")\n",
-    "\n",
-    "quartznet.export('qn.onnx')\n",
-    "\n",
-    "ort_session = onnxruntime.InferenceSession('qn.onnx')\n",
-    "\n",
-    "with tempfile.TemporaryDirectory() as tmpdir:\n",
-    "    with open(os.path.join(tmpdir, 'manifest.json'), 'w') as fp:\n",
-    "        for audio_file in files:\n",
-    "            entry = {'audio_filepath': audio_file, 'duration': 100000, 'text': 'nothing'}\n",
-    "            fp.write(json.dumps(entry) + '\\n')\n",
-    "\n",
-    "    config = {'paths2audio_files': files, 'batch_size': 4, 'temp_dir': tmpdir}\n",
-    "    temporary_datalayer = setup_transcribe_dataloader(config, quartznet.decoder.vocabulary)\n",
-    "    for test_batch in temporary_datalayer:\n",
-    "        processed_signal, processed_signal_len = quartznet.preprocessor(\n",
-    "            input_signal=test_batch[0].to(quartznet.device), length=test_batch[1].to(quartznet.device)\n",
-    "        )\n",
-    "        ort_inputs = {ort_session.get_inputs()[0].name: to_numpy(processed_signal),}\n",
-    "        ologits = ort_session.run(None, ort_inputs)\n",
-    "        alogits = np.asarray(ologits)\n",
-    "        logits = torch.from_numpy(alogits[0])\n",
-    "        greedy_predictions = logits.argmax(dim=-1, keepdim=False)\n",
-    "        wer = WER(vocabulary=quartznet.decoder.vocabulary, batch_dim_index=0, use_cer=False, ctc_decode=True)\n",
-    "        hypotheses = wer.ctc_decoder_predictions_tensor(greedy_predictions)\n",
-    "        print(hypotheses)\n",
-    "        break\n"
-   ],
-   "execution_count": null,
-   "outputs": []
-  },
-  {
-   "cell_type": "markdown",
-   "metadata": {
-    "id": "wteGqroafWg1"
-   },
-   "source": [
-    "## Under the Hood\n",
-    "\n",
-    "NeMo is open-source and we do all our model development in the open, so you can inspect our code if you wish.\n",
-    "\n",
-    "In particular, ``nemo_asr.model.EncDecCTCModel`` is an encoder-decoder model which is constructed using several ``Neural Modules`` taken from ``nemo_asr.modules.`` Here is what its forward pass looks like:\n",
-    "```python\n",
-    "def forward(self, input_signal, input_signal_length):\n",
-    "    processed_signal, processed_signal_len = self.preprocessor(\n",
-    "        input_signal=input_signal, length=input_signal_length,\n",
-    "    )\n",
-    "    # Spec augment is not applied during evaluation/testing\n",
-    "    if self.spec_augmentation is not None and self.training:\n",
-    "        processed_signal = self.spec_augmentation(input_spec=processed_signal)\n",
-    "    encoded, encoded_len = self.encoder(audio_signal=processed_signal, length=processed_signal_len)\n",
-    "    log_probs = self.decoder(encoder_output=encoded)\n",
-    "    greedy_predictions = log_probs.argmax(dim=-1, keepdim=False)\n",
-    "    return log_probs, encoded_len, greedy_predictions\n",
-    "```\n",
-    "Here:\n",
-    "\n",
-    "* ``self.preprocessor`` is an instance of ``nemo_asr.modules.AudioToMelSpectrogramPreprocessor``, which is a neural module that takes audio signal and converts it into a Mel-Spectrogram\n",
-    "* ``self.spec_augmentation`` - is a neural module of type ```nemo_asr.modules.SpectrogramAugmentation``, which implements data augmentation. \n",
-    "* ``self.encoder`` - is a convolutional Jasper/QuartzNet-like encoder of type ``nemo_asr.modules.ConvASREncoder``\n",
-    "* ``self.decoder`` - is a ``nemo_asr.modules.ConvASRDecoder`` which simply projects into the target alphabet (vocabulary).\n",
-    "\n",
-    "Also, ``EncDecCTCModel`` uses the audio dataset class ``nemo_asr.data.AudioToCharDataset`` and CTC loss implemented in ``nemo_asr.losses.CTCLoss``.\n",
-    "\n",
-    "You can use these and other neural modules (or create new ones yourself!) to construct new ASR models."
-   ]
-  },
-  {
-   "cell_type": "markdown",
-   "metadata": {
-    "id": "smzlvbhelR0U"
-   },
-   "source": [
-    "# Further Reading/Watching:\n",
-    "\n",
-    "That's all for now! If you'd like to learn more about the topics covered in this tutorial, here are some resources that may interest you:\n",
-    "- [Stanford Lecture on ASR](https://www.youtube.com/watch?v=3MjIkWxXigM)\n",
-    "- [\"An Intuitive Explanation of Connectionist Temporal Classification\"](https://towardsdatascience.com/intuitively-understanding-connectionist-temporal-classification-3797e43a86c)\n",
-    "- [Explanation of CTC with Prefix Beam Search](https://medium.com/corti-ai/ctc-networks-and-language-models-prefix-beam-search-explained-c11d1ee23306)\n",
-    "- [Listen Attend and Spell Paper (seq2seq ASR model)](https://arxiv.org/abs/1508.01211)\n",
-    "- [Explanation of the mel spectrogram in more depth](https://towardsdatascience.com/getting-to-know-the-mel-spectrogram-31bca3e2d9d0)\n",
-    "- [Jasper Paper](https://arxiv.org/abs/1904.03288)\n",
-    "- [QuartzNet paper](https://arxiv.org/abs/1910.10261)\n",
-    "- [SpecAugment Paper](https://arxiv.org/abs/1904.08779)\n",
-    "- [Explanation and visualization of SpecAugment](https://towardsdatascience.com/state-of-the-art-audio-data-augmentation-with-google-brains-specaugment-and-pytorch-d3d1a3ce291e)\n",
-    "- [Cutout Paper](https://arxiv.org/pdf/1708.04552.pdf)\n",
-    "- [Transfer Learning Blogpost](https://developer.nvidia.com/blog/jump-start-training-for-speech-recognition-models-with-nemo/)"
-   ]
-  },
-  {
-   "cell_type": "code",
-   "metadata": {
-    "id": "V3ERGX86lR0V"
-   },
-   "source": [],
-   "execution_count": null,
-   "outputs": []
-  }
- ]
-=======
         "accelerator": "GPU",
         "colab": {
             "name": "ASR_with_NeMo.ipynb",
@@ -2309,5 +1165,4 @@
             "outputs": []
         }
     ]
->>>>>>> c88c20ed
 }