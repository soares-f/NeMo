--- conflicted
+++ resolved
@@ -13,34 +13,19 @@
 # limitations under the License.
 
 import os
-from dataclasses import dataclass
-from typing import Optional
 
 import pytorch_lightning as pl
 import torch
-<<<<<<< HEAD
-from omegaconf import OmegaConf
-
-from nemo.collections.nlp.models import PunctuationCapitalizationModel
-from nemo.collections.nlp.models.token_classification import PunctuationCapitalizationModelConfig
-=======
 from omegaconf import DictConfig, OmegaConf
 
 from nemo.collections.nlp.models import PunctuationCapitalizationModel
 from nemo.collections.nlp.models.token_classification.punctuation_capitalization_config import (
     PunctuationCapitalizationConfig,
 )
->>>>>>> d312389b
 from nemo.core.config import hydra_runner
-from nemo.core.config.modelPT import NemoConfig
-from nemo.core.config.pytorch_lightning import TrainerConfig
 from nemo.utils import logging
 from nemo.utils.config_utils import update_model_config
-<<<<<<< HEAD
-from nemo.utils.exp_manager import ExpManagerConfig, exp_manager
-=======
 from nemo.utils.exp_manager import exp_manager
->>>>>>> d312389b
 
 
 """
@@ -79,23 +64,8 @@
 """
 
 
-@dataclass
-class PunctuationCapitalizationConfig(NemoConfig):
-    pretrained_model: Optional[str] = None
-    name: Optional[str] = 'MTEncDec'
-    do_training: bool = True
-    do_testing: bool = False
-    model: PunctuationCapitalizationModelConfig = PunctuationCapitalizationModelConfig()
-    trainer: Optional[TrainerConfig] = TrainerConfig()
-    exp_manager: Optional[ExpManagerConfig] = ExpManagerConfig(name='Punctuation_and_Capitalization', files_to_copy=[])
-
-
 @hydra_runner(config_path="conf", config_name="punctuation_capitalization_config")
-<<<<<<< HEAD
-def main(cfg: PunctuationCapitalizationConfig) -> None:
-=======
 def main(cfg: DictConfig) -> None:
->>>>>>> d312389b
     torch.manual_seed(42)
     default_cfg = PunctuationCapitalizationConfig()
     cfg = update_model_config(default_cfg, cfg)
@@ -116,25 +86,6 @@
             )
         model.setup_training_data()
         model.setup_validation_data()
-<<<<<<< HEAD
-        # data_dir = cfg.model.dataset.get('data_dir', None)
-        # if data_dir:
-        #     if not os.path.exists(data_dir):
-        #         raise ValueError(f'{data_dir} is not found at')
-        #
-        #     # we can also do finetuning of the pretrained model but we would need to update the data dir
-        #     model.update_data_dir(data_dir)
-        #     # setup train and validation Pytorch DataLoaders
-        #     model.setup_training_data()
-        #     model.setup_validation_data()
-        #     logging.info(f'Using config file of the pretrained model')
-        # else:
-        #     raise ValueError(
-        #         'Specify a valid dataset directory that contains test_ds.text_file and test_ds.labels_file \
-        #         with "model.dataset.data_dir" argument'
-        #     )
-=======
->>>>>>> d312389b
 
     trainer.fit(model)
 
