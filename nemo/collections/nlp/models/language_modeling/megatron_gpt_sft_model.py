# Copyright (c) 2022, NVIDIA CORPORATION.  All rights reserved.
#
# Licensed under the Apache License, Version 2.0 (the "License");
# you may not use this file except in compliance with the License.
# You may obtain a copy of the License at
#
#     http://www.apache.org/licenses/LICENSE-2.0
#
# Unless required by applicable law or agreed to in writing, software
# distributed under the License is distributed on an "AS IS" BASIS,
# WITHOUT WARRANTIES OR CONDITIONS OF ANY KIND, either express or implied.
# See the License for the specific language governing permissions and
# limitations under the License.

import itertools
import os
import re
from functools import partial
from typing import Any, List, Optional, Union

import numpy as np
import torch
from omegaconf.dictconfig import DictConfig
from omegaconf.omegaconf import open_dict
from pytorch_lightning.trainer.trainer import Trainer

from nemo.collections.nlp.data.language_modeling.megatron.gpt_sft_dataset import GPTSupervisedFineTuningDataset
from nemo.collections.nlp.data.language_modeling.megatron.megatron_batch_samplers import (
    MegatronPretrainingBatchSampler,
    MegatronPretrainingRandomBatchSampler,
)
from nemo.collections.nlp.models.language_modeling.megatron.gpt_model import GPTModel
from nemo.collections.nlp.models.language_modeling.megatron_base_model import MegatronBaseModel
from nemo.collections.nlp.models.language_modeling.megatron_gpt_model import MegatronGPTModel
from nemo.collections.nlp.modules.common.megatron.utils import (
    average_losses_across_data_parallel_group,
    get_all_params_for_weight_decay_optimization,
    get_params_for_weight_decay_optimization,
)
from nemo.collections.nlp.modules.common.text_generation_utils import (
    generate,
    get_computeprob_response,
    get_default_length_params,
    get_default_sampling_params,
    megatron_gpt_generate,
)
from nemo.collections.nlp.modules.common.transformer.text_generation import (
    LengthParam,
    OutputType,
    SamplingParam,
    TextGeneration,
)
from nemo.collections.nlp.parts.nlp_overrides import NLPSaveRestoreConnector
from nemo.collections.nlp.parts.utils_funcs import get_last_rank
from nemo.core.classes.common import PretrainedModelInfo
from nemo.utils import logging

try:
    from apex.transformer import parallel_state
    from apex.transformer.pipeline_parallel.schedules.common import build_model
    from apex.transformer.pipeline_parallel.schedules.fwd_bwd_pipelining_without_interleaving import (
        forward_backward_pipelining_without_interleaving,
    )
    from apex.transformer.pipeline_parallel.schedules.fwd_bwd_pipelining_with_interleaving import (
        _forward_backward_pipelining_with_interleaving,
    )
    from apex.transformer.pipeline_parallel.schedules.fwd_bwd_no_pipelining import forward_backward_no_pipelining

    HAVE_APEX = True
except (ImportError, ModuleNotFoundError):
    HAVE_APEX = False

try:
    import transformer_engine

    HAVE_TE = True

except (ImportError, ModuleNotFoundError):
    HAVE_TE = False


class MegatronGPTSFTModel(MegatronBaseModel, TextGeneration):
    """
    Megatron GPT pretraining
    """

    def __init__(self, cfg: DictConfig, trainer: Trainer):
        if not HAVE_APEX:
            raise ImportError(
                "Apex was not found. Please see the NeMo README for installation instructions: https://github.com/NVIDIA/NeMo#megatron-gpt."
            )
        # this prevents base constructor from initializing tokenizer
        super().__init__(cfg, trainer)

        save_restore_connector = NLPSaveRestoreConnector()
        if os.path.isdir(cfg.get('restore_path')):
            save_restore_connector.model_extracted_dir = cfg.get('restore_path')
        # restored_model_cfg = MegatronGPTModel.restore_from(
        restored_model_cfg = MegatronGPTModel.restore_from(
            cfg.get('restore_path'),
            trainer=trainer,
            return_config=True,
            save_restore_connector=save_restore_connector,
        )

        with open_dict(restored_model_cfg):
            restored_model_cfg.megatron_amp_O2 = False
            restored_model_cfg.micro_batch_size = cfg.micro_batch_size
            restored_model_cfg.global_batch_size = cfg.global_batch_size
            restored_model_cfg.precision = trainer.precision
            restored_model_cfg.sequence_parallel = cfg.get("sequence_parallel", False)
            restored_model_cfg.activations_checkpoint_granularity = cfg.get("activations_checkpoint_granularity", None)
            restored_model_cfg.activations_checkpoint_num_layers = cfg.get("activations_checkpoint_num_layers", None)
            restored_model_cfg.activations_checkpoint_method = cfg.get("activations_checkpoint_method", None)
            restored_model_cfg.data = cfg.data
            restored_model_cfg.optim = cfg.optim
            restored_model_cfg.answer_only_loss = cfg.answer_only_loss
            restored_model_cfg.nemo_path = cfg.nemo_path
            restored_model_cfg.restore_path = cfg.restore_path
            restored_model_cfg.resume_from_checkpoint = cfg.resume_from_checkpoint
            restored_model_cfg.save_nemo_on_validation_end = cfg.save_nemo_on_validation_end
            restored_model_cfg.gradient_as_bucket_view = cfg.gradient_as_bucket_view

        if self.trainer.precision == 32:
            self.autocast_dtype = torch.float
        elif self.trainer.precision == 16:
            self.autocast_dtype = torch.half
        elif self.trainer.precision == 'bf16':
            self.autocast_dtype = torch.bfloat16
        else:
            raise ValueError('precision must be in [32, 16, "bf16"]')

        if cfg.get('restore_path', None):
            self.model = MegatronGPTModel.restore_from(
                cfg.get('restore_path'),
                trainer=trainer,
                save_restore_connector=save_restore_connector,
                override_config_path=restored_model_cfg,
            ).to(dtype=self.autocast_dtype)

        self.cfg = self.model.cfg

        self.megatron_amp_o2 = False
        self.pipeline_parallel = self.cfg.get('pipeline_model_parallel_size', 1) > 1
        self.tokenizer = self.model.tokenizer
        self.hidden_size = self.model.cfg.hidden_size
        self.pad_token_id = self.tokenizer.pad_id if self.tokenizer.pad_id is not None else self.tokenizer.unk_id
        # TODO: @fsoares check on how to resize embedding after adding new tokens
        # For now I'm hard coding some very weird tokens

        self.eos_id = self.tokenizer.eos_id
        # "------------------------------------------------": 47232
        # "////////////////////////////////": 49704
        self.sep_id = 49704
        self._reduced_loss_buffer = []
        self._inference_config = None

        # make sure the default pytorch lightning gradient clipping in the basemodel
        self.grad_clip_pl_default = True
        self.lowest_val_loss = None

    def set_inference_config(self, inference_config):
        self._inference_config = inference_config

    def get_inference_config(self):
        return self._inference_config

    def setup_optimizer_param_groups(self):
        """ModelPT override. Optimizer will get self._optimizer_param_groups"""
        if self.cfg.get('do_layer_norm_weight_decay', False):
            if isinstance(self.model, list):
                self._optimizer_param_groups = get_all_params_for_weight_decay_optimization(self.model)
            else:
                self._optimizer_param_groups = get_all_params_for_weight_decay_optimization([self.model])

        else:
            self._optimizer_param_groups = get_params_for_weight_decay_optimization(self.model)

    def configure_optimizers(self):

        if self.with_distributed_adam:

            # Disable overlapped grad sync for embedding grad when
            # pipeline parallelism is enabled
            if parallel_state.get_pipeline_model_parallel_world_size() > 1:
                if parallel_state.is_pipeline_first_stage(ignore_virtual=True):
                    if isinstance(self.model, list):
                        module = self.model[0]  # only the first virtual rank has the embeddings
                    else:
                        module = self.model
                    if module.share_token_embeddings:
                        param = module.word_embeddings_weight()
                        param._disable_greedy_grad_copy = not self.megatron_amp_o2
                        param._disable_overlap_grad_sync = True
                if parallel_state.is_pipeline_last_stage(ignore_virtual=True):
                    if isinstance(self.model, list):
                        module = self.model[-1]  # only the last virtual rank has the embeddings
                    else:
                        module = self.model
                    if module.share_token_embeddings:
                        param = module.word_embeddings_weight()
                        param._disable_greedy_grad_copy = not self.megatron_amp_o2
                        param._disable_overlap_grad_sync = True

            # Disable overlapped grad sync for layer norm grads when
            # sequence parallelism is enabled
            for param in self.parameters():
                if getattr(param, 'sequence_parallel_enabled', False):
                    param._disable_greedy_grad_copy = not self.megatron_amp_o2
                    param._disable_overlap_grad_sync = True

        return super().configure_optimizers()

    def forward(self, tokens, text_position_ids, attention_mask, labels):
        output_tensor = self.model(tokens, text_position_ids, attention_mask, labels=labels)
        return output_tensor

    def _get_fwd_bwd_function(self):
        fwd_bwd_function = None
        if self.cfg.get('pipeline_model_parallel_size', 1) > 1:
            if self.cfg.get('virtual_pipeline_model_parallel_size', None) is not None:
                fwd_bwd_function = _forward_backward_pipelining_with_interleaving
            else:
                fwd_bwd_function = forward_backward_pipelining_without_interleaving
        else:
            fwd_bwd_function = forward_backward_no_pipelining
        return fwd_bwd_function

    def training_step(self, batch, batch_idx):
        """
            Our dataloaders produce a micro-batch and then we fetch
            a number of microbatches depending on the global batch size and model parallel size
            from the dataloader to produce a list of microbatches.
            Batch should be a list of microbatches and those microbatches should on CPU.
            Microbatches are then moved to GPU during the pipeline.
            The list of microbatches is then piped through the pipeline using Apex fwd/bwd functions.
        """

        # we zero grads here because we also call backward in the apex fwd/bwd functions
        self._optimizer.zero_grad()

        if parallel_state.is_pipeline_first_stage(ignore_virtual=True) or parallel_state.is_pipeline_last_stage(
            ignore_virtual=True
        ):
            # we prepare the micro batches for the apex fwd/bwd function
            batch_for_pipeline = self.process_global_batch(batch)
        else:
            # The intermediate pipeline stages do not need any inputs from data loader
            # GPT3 uses decoder with AttnMask:causal, thus doesn't need attention_mask
            batch_for_pipeline = None
<<<<<<< HEAD
            
        #TODO remove hard coding
        tensor_shape = [self.cfg.encoder_seq_length, self.cfg.micro_batch_size, self.cfg.hidden_size]
=======

        # TODO remove hard coding
        tensor_shape = [2048, self.cfg.micro_batch_size, self.cfg.hidden_size]
>>>>>>> 3d93ba6e

        # handle asynchronous grad reduction
        custom_sync_context_handler = None
        custom_grad_sync_func = None
        if self.with_distributed_adam:
            if self.megatron_amp_o2:
                # copy grads to main grad
                custom_sync_context_handler = lambda: self._optimizer.no_sync(greedy_grad_copy=True)
            else:
                # keep grad tensors around
                custom_sync_context_handler = lambda: self._optimizer.no_sync(greedy_grad_copy=False)
            custom_grad_sync_func = self.reduce_overlap_gradients
        else:
            if self.megatron_amp_o2 and not self.cfg.get('sequence_parallel', False):
                custom_sync_context_handler = self._optimizer.no_sync
            else:
                # TODO: enable async grad all reduce for O1/autocast mixed precision training
                custom_sync_context_handler = None

        # run forward and backwards passes for an entire global batch
        # we do this inside training_step to support pipeline parallelism
        fwd_bwd_function = self._get_fwd_bwd_function()

        losses_reduced_per_micro_batch = fwd_bwd_function(
            forward_step_func=self.get_forward_output_and_loss_func(),
            batch=batch_for_pipeline,
            model=self.model,
            forward_only=False,
            tensor_shape=tensor_shape,
            dtype=self.autocast_dtype,
            grad_scaler=self.trainer.precision_plugin.scaler if self.cfg.precision == 16 else None,
            custom_sync_context_handler=custom_sync_context_handler,
            custom_grad_sync_func=custom_grad_sync_func,
            sequence_parallel_enabled=self.cfg.get('sequence_parallel', False),
            sync_batch_comm=self.cfg.get('sync_batch_comm', False),
            num_micro_batches_with_partial_activation_checkpoints=self.cfg.get(
                'num_micro_batches_with_partial_activation_checkpoints', None
            ),
        )

        # only the last stages of the pipeline return losses
        if losses_reduced_per_micro_batch:
            # average loss across micro batches
            loss_tensors_list = [loss_reduced['avg'] for loss_reduced in losses_reduced_per_micro_batch]
            loss_tensor = torch.concat(loss_tensors_list)
            loss_mean = loss_tensor.mean()
        else:
            loss_mean = torch.tensor(0.0).cuda()

        # when using sequence parallelism, the sequence parallel layernorm grads must be all-reduced
        if self.cfg.get('tensor_model_parallel_size', 1) > 1 and self.cfg.get('sequence_parallel', False):
            self.allreduce_sequence_parallel_gradients()

        if self.with_distributed_adam:
            # gradients are reduced internally in distributed optimizer
            pass
        elif self.megatron_amp_o2:
            # when using pipeline parallelism grads must be all-reduced after the pipeline (not asynchronously)
            if self.cfg.get('pipeline_model_parallel_size', 1) > 1 or self.cfg.get('sequence_parallel', False):
                # main grads are stored in the MainParamsOptimizer wrapper
                self._optimizer.allreduce_main_grads()
        else:
            # async grad allreduce is not currently implemented for O1/autocasting mixed precision training
            # so we all-reduce gradients after the pipeline
            self.allreduce_gradients()  # @sangkug we think this is causing memory to blow up (hurts perf)

        if self.cfg.get('pipeline_model_parallel_size', 1) > 1:
            # when using pipeline parallelism the first and last stage must keep embeddings in sync
            self.allreduce_first_last_embeddings()

        ## logging
        # we can only log on one rank if it is rank zero so we broadcast from last rank
        # we can avoid this broadcast by updating the PTL log function to accept specific ranks
        torch.distributed.broadcast(loss_mean, get_last_rank())

        if self.cfg.precision == 16:
            loss_scale = self.trainer.precision_plugin.scaler._scale
            if loss_scale is not None:
                self.log('loss_scale', loss_scale)

        self.log('reduced_train_loss', loss_mean, prog_bar=True, rank_zero_only=True)
        lr = self._optimizer.param_groups[0]['lr']
        self.log('lr', lr, rank_zero_only=True)
        self.log('global_step', self.trainer.global_step, prog_bar=True, rank_zero_only=True)
        # TODO: make sure compute_consumed_samples works for pipeline parallelism
        self.log(
            'consumed_samples',
            self.compute_consumed_samples(self.trainer.global_step - self.init_global_step),
            prog_bar=True,
            rank_zero_only=True,
        )

        return loss_mean

    def backward(self, *args, **kwargs):
        """ LightningModule hook to do backward.
            We want this to do nothing since we run backward in the fwd/bwd functions from apex.
            No need to call it here.
        """
        return

    def optimizer_zero_grad(self, *args, **kwargs):
        """ LightningModule hook to zero grad.
            We want this to do nothing as we are zeroing grads during the training_step.
        """
        return

    def _append_sequence_parallel_module_grads(self, module, grads):
        """ Helper method for allreduce_sequence_parallel_gradients"""

        for param in module.parameters():
            if getattr(self, 'transformer_engine', False):
                sequence_parallel_param = getattr(param, 'sequence_parallel', False)
            else:
                sequence_parallel_param = getattr(param, 'sequence_parallel_enabled', False)
            if sequence_parallel_param:
                if self.megatron_amp_o2:
                    grad = param.main_grad
                else:
                    grad = param.grad
                grads.append(grad.data)

    def allreduce_sequence_parallel_gradients(self):
        """ All-reduce layernorm parameters across model parallel nodes when sequence parallelism is used.
            Modified from megatron-lm:
            https://gitlab-master.nvidia.com/ADLR/megatron-lm/-/blob/3f91f09bb2ab32f9904b47f46f19d2fc3f518ed8/megatron/training.py#L425
        """

        grads = []
        if isinstance(self.model, list):
            for module in self.model:
                self._append_sequence_parallel_module_grads(module, grads)
        else:
            self._append_sequence_parallel_module_grads(self.model, grads)

        coalesced = torch._utils._flatten_dense_tensors(grads)
        torch.distributed.all_reduce(coalesced, group=parallel_state.get_tensor_model_parallel_group())
        for buf, synced in zip(grads, torch._utils._unflatten_dense_tensors(coalesced, grads)):
            buf.copy_(synced)

    def allreduce_first_last_embeddings(self):

        # Modified from megatron-lm: https://github.com/NVIDIA/Megatron-LM/blob/d41696840ed0a7edb7e0499eb82a48ae112d9bb3/megatron/training.py#L407
        # All-reduce word_embeddings' grad across first and last stages to ensure
        # that word_embeddings parameters stay in sync.
        # This should only run for models that support pipelined model parallelism
        # (BERT and GPT-2).
        if parallel_state.get_pipeline_model_parallel_world_size() > 1 and (
            parallel_state.is_pipeline_first_stage(ignore_virtual=True)
            or parallel_state.is_pipeline_last_stage(ignore_virtual=True)
        ):
            if parallel_state.is_pipeline_first_stage(ignore_virtual=True):
                if isinstance(self.model, list):
                    module = self.model[0]  # only the first virtual rank has the embeddings
                else:
                    module = self.model
            if parallel_state.is_pipeline_last_stage(ignore_virtual=True):
                if isinstance(self.model, list):
                    module = self.model[-1]  # only the last virtual rank has the embeddings
                else:
                    module = self.model
            if module.share_token_embeddings:
                word_embeddings_weight = module.word_embeddings_weight()
                if self.megatron_amp_o2:
                    # O2 recipe stores a "main" copy of weights and grads
                    grad = word_embeddings_weight.main_grad
                else:
                    grad = word_embeddings_weight.grad
                torch.distributed.all_reduce(grad, group=parallel_state.get_embedding_group())

    def get_forward_output_and_loss_func(self, validation_step=False):
        def fwd_output_and_loss_func(batch, model, checkpoint_activations_all_layers=None):
            if parallel_state.get_pipeline_model_parallel_world_size() == 1:
                batch = [x.cuda(non_blocking=True) for x in batch]
                tokens, labels, loss_mask, attention_mask, position_ids = batch
                attention_mask = attention_mask[0:1]
            else:
                # GPT3 uses only causal mask, which doesn't need attention mask
                if parallel_state.is_pipeline_first_stage():
                    # Fist pipeline stage needs only the tokens and position_ids
                    tokens = batch[0].cuda(non_blocking=True)
                    position_ids = batch[4].cuda(non_blocking=True)
                    labels, loss_mask, attention_mask = None, None, None
                elif parallel_state.is_pipeline_last_stage():
                    # Last pipeline stage needs only the labels and loss_mask
                    labels = batch[1].cuda(non_blocking=True)
                    loss_mask = batch[2].cuda(non_blocking=True)
                    tokens, attention_mask, position_ids = None, None, None
                else:
                    # Intermediate pipeline stage doesn't need any inputs
                    tokens, labels, loss_mask, attention_mask, position_ids = None, None, None, None, None

            output_tensor = model(
                tokens,
                position_ids,
                attention_mask,
                labels,
                #                checkpoint_activations_all_layers=checkpoint_activations_all_layers,
            )

            def loss_func(output_tensor):
                loss_for_mb = self.loss_func(loss_mask, output_tensor)
                if validation_step and not self.cfg.data.get('validation_drop_last', True):
                    num_valid_samples_in_mb = int(loss_mask.sum() / loss_mask.numel() * loss_mask.shape[0])
                    loss_sum_for_mb = num_valid_samples_in_mb * loss_for_mb
                    loss_sum_and_mb_size_all_gpu = torch.cat(
                        [
                            loss_sum_for_mb.clone().detach().view(1),
                            torch.tensor([num_valid_samples_in_mb]).cuda().clone().detach(),
                        ]
                    )
                    # Could potentially reduce num_valid_samples_in_microbatch and use that to aggregate instead of len(self._validation_ds)
                    torch.distributed.all_reduce(
                        loss_sum_and_mb_size_all_gpu, group=parallel_state.get_data_parallel_group()
                    )
                    return loss_for_mb, {'loss_sum_and_mb_size': loss_sum_and_mb_size_all_gpu}
                else:
                    reduced_loss = average_losses_across_data_parallel_group([loss_for_mb])
                    return loss_for_mb, {'avg': reduced_loss}

            return output_tensor, loss_func

        return fwd_output_and_loss_func

    def get_forward_output_only_func(self):
        def fwd_output_only_func(batch, model):
            extra_arg = {}
            if len(batch) == 3:
                batch = [x.cuda() for x in batch]
                tokens, attention_mask, position_ids = batch
                attention_mask = attention_mask[0:1]
            else:
                (
                    tokens,
                    attention_mask,
                    position_ids,
                    set_inference_key_value_memory,
                    inference_max_sequence_len,
                ) = batch
                tokens = tokens.cuda()
                attention_mask = attention_mask.cuda()
                position_ids = position_ids.cuda()
                attention_mask = attention_mask[0:1]
                extra_arg['set_inference_key_value_memory'] = set_inference_key_value_memory[0].item()
                extra_arg['inference_max_sequence_len'] = inference_max_sequence_len[0].item()
            output_tensor = model(tokens, position_ids, attention_mask, **extra_arg)

            def id_func(output_tensor):
                return output_tensor, {'logits': output_tensor}

            return output_tensor, id_func

        return fwd_output_only_func

    def validation_step(self, batch, batch_idx):
        """
            Our dataloaders produce a micro-batch and then we fetch
            a number of microbatches depending on the global batch size and model parallel size
            from the dataloader to produce a list of microbatches.
            The list of microbatches is then piped through the pipeline using Apex fwd/bwd functions.
        """

        batch_for_pipeline = self.process_global_batch(batch, self.cfg.global_batch_size)
        tensor_shape = [self.cfg.encoder_seq_length, self.cfg.micro_batch_size, self.cfg.hidden_size]

        # run forward passes for an entire global batch
        # we do this inside validation_step to support pipeline parallelism
        fwd_bwd_function = self._get_fwd_bwd_function()

        losses_reduced_per_micro_batch = fwd_bwd_function(
            forward_step_func=self.get_forward_output_and_loss_func(),
            batch=batch_for_pipeline,
            model=self.model,
            forward_only=True,
            tensor_shape=tensor_shape,
            dtype=self.autocast_dtype,
            sequence_parallel_enabled=self.cfg.get('sequence_parallel', False),
            sync_batch_comm=self.cfg.get('sync_batch_comm', False),
        )

        # only the last stage of the pipeline returns losses
        if losses_reduced_per_micro_batch:
            actual_batch_size = batch['tokens'].shape[0]  # Might be lesser than global_batch_size if drop_last=False
            expected_batch_size = self.cfg.global_batch_size // parallel_state.get_data_parallel_world_size()
            if actual_batch_size == expected_batch_size:
                loss_with_batch_size_list = [
                    [loss_reduced['avg'].item(), self.cfg.micro_batch_size]
                    for loss_reduced in losses_reduced_per_micro_batch
                ]
            else:
                loss_with_batch_size_list = []
                total_samples_remaining = actual_batch_size
                for loss_reduced in losses_reduced_per_micro_batch:
                    if total_samples_remaining <= 0:
                        break
                    if total_samples_remaining // self.cfg.micro_batch_size >= 1:
                        loss_with_batch_size_list.append([loss_reduced['avg'].item(), self.cfg.micro_batch_size])
                    else:
                        loss_with_batch_size_list.append([loss_reduced['avg'].item(), total_samples_remaining])
                    total_samples_remaining = total_samples_remaining - self.cfg.micro_batch_size
        else:
            # we're not on the last pipeline stage so no losses
            loss_with_batch_size_list = []

        return loss_with_batch_size_list

        # # only the last stage of the pipeline returns losses
        # if losses_reduced_per_micro_batch:
        #     if self.cfg.data.get('validation_drop_last', True):
        #         # average loss across micro batches
        #         loss_tensors_list = [loss_reduced['avg'] for loss_reduced in losses_reduced_per_micro_batch]
        #         return torch.concat(loss_tensors_list).mean()
        #     else:
        #         # Get the total loss since micro batches sizes are not uniform
        #         loss_sum_tensors_list = [
        #             loss_sum['loss_sum_and_mb_size']
        #             for loss_sum in losses_reduced_per_micro_batch
        #             if loss_sum['loss_sum_and_mb_size'][1] > 0
        #         ]
        #         loss_sum = (
        #             torch.vstack(loss_sum_tensors_list).sum(axis=0)
        #             if len(loss_sum_tensors_list) > 0
        #             else torch.tensor(0.0)
        #         )
        #         return loss_sum
        # else:
        #     # we're not on the last pipeline stage so no losses
        #     return []

    def validation_epoch_end(self, outputs):

        if parallel_state.is_pipeline_last_stage():
            # only the last pipeline parallel stages return loss with their batch size
            total_num_samples = 0
            total_loss = 0
            for loss_with_batch_size in outputs:
                loss_with_batch_size_array = np.array(loss_with_batch_size).flatten()
                batch_losses = loss_with_batch_size_array[0::2]
                batch_sizes = loss_with_batch_size_array[1::2]
                total_num_samples += sum(batch_sizes)
                total_loss += np.dot(batch_losses, batch_sizes)

            avg_loss = total_loss / total_num_samples
            averaged_loss = torch.tensor(avg_loss, dtype=torch.float32).cuda()
        else:
            averaged_loss = torch.tensor(0.0, dtype=torch.float32).cuda()

        # we can only log on one rank if it is rank zero so we broadcast from last rank
        torch.distributed.broadcast(averaged_loss, get_last_rank())

        self.log('val_loss', averaged_loss, prog_bar=True, rank_zero_only=True)
        # if parallel_state.is_pipeline_last_stage():
        #     # only the last pipeline parallel stages return loss with their batch size
        #     if self.cfg.data.get('validation_drop_last', True):
        #         averaged_loss = torch.stack(outputs).mean()
        #     else:
        #         # Compute the avg loss by total_loss across all samples / total number of samples
        #         total_loss_and_total_samples = torch.vstack(outputs).sum(axis=0)
        #         avg_loss = total_loss_and_total_samples[0] / total_loss_and_total_samples[1]
        #         averaged_loss = avg_loss.type(torch.float32).cuda()
        # else:
        #     averaged_loss = torch.tensor(0.0, dtype=torch.float32).cuda()

        # # we can only log on one rank if it is rank zero so we broadcast from last rank
        # torch.distributed.broadcast(averaged_loss, get_last_rank())

        # self.log('val_loss', averaged_loss, prog_bar=True, rank_zero_only=True)

    def test_step(self, batch, batch_idx):
        return self.validation_step(batch, batch_idx)

    def test_epoch_end(self, outputs):
        averaged_loss = average_losses_across_data_parallel_group(outputs)
        logging.info(f'test_loss: {averaged_loss[0]}')

    def loss_func(self, loss_mask, output_tensor):
        losses = output_tensor.float()
        loss_mask = loss_mask.view(-1).float()
        # TODO: add nemo version here
        loss = torch.sum(losses.view(-1) * loss_mask) / loss_mask.sum()  # sequence level nll
        return loss

    def process_global_batch(self, global_batch, global_batch_size=None):
        """ Prepares the global batch for apex fwd/bwd functions.
            Global batch is a list of micro batches.
        """
        tokens, labels, loss_mask, attention_mask, position_ids = global_batch
        expected_batch_size = None
        if global_batch_size is not None:
            expected_batch_size = global_batch_size // parallel_state.get_data_parallel_world_size()
        current_batch_size = tokens.shape[0]
        if expected_batch_size is not None and expected_batch_size > current_batch_size:
            logging.info(
                'Got batch size of '
                + str(current_batch_size)
                + ' , expected batch size :'
                + str(expected_batch_size)
                + '. Appending dummy data.'
            )
            pad_length = expected_batch_size - current_batch_size
            pad_dim = (int(pad_length), tokens.shape[1])
            attention_mask_shape = list(attention_mask.shape)
            attention_mask_shape[0] = int(pad_length)
            tokens = torch.cat((tokens, torch.ones(pad_dim, dtype=tokens.dtype)))
            labels = torch.cat((labels, torch.ones(pad_dim, dtype=labels.dtype)))
            attention_mask = torch.cat((attention_mask, torch.zeros(attention_mask_shape, dtype=attention_mask.dtype)))
            position_ids = torch.cat((position_ids, torch.ones(pad_dim, dtype=position_ids.dtype)))
            loss_mask = torch.cat((loss_mask, torch.zeros(pad_dim, dtype=loss_mask.dtype)))

        return [
            tokens,
            labels,
            loss_mask,
            attention_mask,
            position_ids,
        ]

    def build_finetuning_dataset(
        self,
        data,
        batch_size=None,
        max_seq_length=2048,
        min_seq_length=1,
        add_bos=False,
        add_eos=False,
        add_sep=False,
        for_train=True,
        drop_last=False,
        shuffle=False,
        num_workers=0,
        pin_memory=False,
        tokens_to_generate=None,
        get_dataset_only=False,
        cache_data_path=None,
        load_cache=False,
    ):
        dataset = GPTSupervisedFineTuningDataset(
            data=data,
            tokenizer=self.tokenizer,
            pad_token_id=self.pad_token_id,
            max_seq_length=max_seq_length,
            min_seq_length=min_seq_length,
            add_bos=add_bos,
            add_eos=add_eos,
            add_sep=add_sep,
            sep_id=self.sep_id,
            for_train=for_train,
            tokens_to_generate=tokens_to_generate,
            cache_data_path=cache_data_path,
            load_cache=load_cache,
        )

        if get_dataset_only:
            return dataset

        # Make distributed dataloader
        rank = parallel_state.get_data_parallel_rank()
        data_parallel_size = parallel_state.get_data_parallel_world_size()
        sampler = torch.utils.data.distributed.DistributedSampler(
            dataset, num_replicas=data_parallel_size, rank=rank, shuffle=shuffle
        )

        assert batch_size % data_parallel_size == 0, "Global batch size must be evenly divisible by data parallel size"

        if for_train:
            if self.cfg.get("sequence_parallel", False):
                collate_fn = partial(
                    dataset.collate_fn, tp_workers=parallel_state.get_tensor_model_parallel_world_size()
                )
            else:
                collate_fn = partial(dataset.collate_fn, tp_workers=0)
        else:
            collate_fn = dataset.inference_collate_fn

        dataloader = torch.utils.data.DataLoader(
            dataset,
            collate_fn=collate_fn,
            sampler=sampler,
            batch_size=batch_size // data_parallel_size,
            drop_last=drop_last,
            num_workers=num_workers,
            pin_memory=pin_memory,
        )

        return dataset, dataloader

<<<<<<< HEAD
=======
    def process_global_batch(self, global_batch, global_batch_size=None):
        """ Prepares the global batch for apex fwd/bwd functions.
            Global batch is a list of micro batches.
        """
        tokens, labels, loss_mask, attention_mask, position_ids = global_batch
        expected_batch_size = None
        if global_batch_size is not None:
            expected_batch_size = global_batch_size // parallel_state.get_data_parallel_world_size()
        current_batch_size = tokens.shape[0]
        if expected_batch_size is not None and expected_batch_size > current_batch_size:
            logging.info(
                'Got batch size of '
                + str(current_batch_size)
                + ' , expected batch size :'
                + str(expected_batch_size)
                + '. Appending dummy data.'
            )
            pad_length = expected_batch_size - current_batch_size
            pad_dim = (int(pad_length), tokens.shape[1])
            attention_mask_shape = list(attention_mask.shape)
            attention_mask_shape[0] = int(pad_length)
            tokens = torch.cat((tokens, torch.ones(pad_dim, dtype=tokens.dtype)))
            labels = torch.cat((labels, torch.ones(pad_dim, dtype=labels.dtype)))
            attention_mask = torch.cat((attention_mask, torch.zeros(attention_mask_shape, dtype=attention_mask.dtype)))
            position_ids = torch.cat((position_ids, torch.ones(pad_dim, dtype=position_ids.dtype)))
            loss_mask = torch.cat((loss_mask, torch.zeros(pad_dim, dtype=loss_mask.dtype)))

        return [
            tokens,
            labels,
            loss_mask,
            attention_mask,
            position_ids,
        ]

>>>>>>> 3d93ba6e
    def build_train_valid_test_datasets(self):
        logging.info('Building GPT SFT datasets.')
        if self.trainer.limit_val_batches > 1.0 and isinstance(self.trainer.limit_val_batches, float):
            raise ValueError("limit_val_batches must be an integer or float less than or equal to 1.0.")
        global_batch_size = self.cfg.global_batch_size
        max_train_steps = self.trainer.max_steps
        eval_iters = (max_train_steps // self.trainer.val_check_interval + 1) * self.trainer.limit_val_batches
        test_iters = self.trainer.limit_test_batches

        train_valid_test_num_samples = [
            max_train_steps * global_batch_size,
            eval_iters * global_batch_size,
            test_iters * global_batch_size,
        ]

        if self.trainer.limit_val_batches <= 1.0 and isinstance(self.trainer.limit_val_batches, float):
            train_valid_test_num_samples[
                1
            ] = 1  # This is to make sure we only have one epoch on every validation iteration

        if self.cfg.data.train_ds is not None:
            self._train_ds, self._train_dl = self.build_finetuning_dataset(
                data=self.cfg.data.train_ds,
                batch_size=self.cfg.global_batch_size,
                max_seq_length=self.cfg.data.max_seq_length,
                min_seq_length=1,
                add_bos=self.cfg.data.add_bos,
                add_eos=self.cfg.data.add_eos,
                add_sep=self.cfg.data.add_sep,
                for_train=True,
                drop_last=False,
                shuffle=False,
                tokens_to_generate=None,
                get_dataset_only=False,
                cache_data_path=None,
                load_cache=False,
            )

        if self.cfg.data.validation_ds is not None:
            self._validation_ds, self._validation_dl = self.build_finetuning_dataset(
                data=self.cfg.data.validation_ds,
                batch_size=self.cfg.global_batch_size,
                max_seq_length=self.cfg.data.max_seq_length,
                min_seq_length=1,
                add_bos=self.cfg.data.add_bos,
                add_eos=self.cfg.data.add_eos,
                add_sep=self.cfg.data.add_sep,
                for_train=True,
                drop_last=False,
                shuffle=False,
                tokens_to_generate=None,
                get_dataset_only=False,
                cache_data_path=None,
                load_cache=False,
            )

        self._test_ds = None

        if self._train_ds is not None:
            logging.info(f'Length of train dataset: {len(self._train_ds)}')
        if self._validation_ds is not None:
            logging.info(f'Length of val dataset: {len(self._validation_ds)}')
        if self._test_ds is not None:
            logging.info(f'Length of test dataset: {len(self._test_ds)}')
        logging.info(f'Finished building GPT datasets.')

        return self._train_ds, self._validation_ds, self._test_ds

    def build_finetuning_data_loader(
        self, dataset, consumed_samples, dataset_type=None, drop_last=True, pad_samples_to_global_batch_size=False
    ):
        """Buld dataloader given an input dataset."""

        logging.info(f'Building dataloader with consumed samples: {consumed_samples}')
        # Megatron sampler
        if hasattr(self.cfg.data, 'dataloader_type') and self.cfg.data.dataloader_type is not None:
            if self.cfg.data.dataloader_type == 'single':
                batch_sampler = MegatronPretrainingBatchSampler(
                    total_samples=len(dataset),
                    consumed_samples=consumed_samples,
                    micro_batch_size=self.cfg.micro_batch_size,
                    global_batch_size=self.cfg.global_batch_size,
                    data_parallel_rank=parallel_state.get_data_parallel_rank(),
                    data_parallel_size=parallel_state.get_data_parallel_world_size(),
                    drop_last=drop_last,
                    pad_samples_to_global_batch_size=pad_samples_to_global_batch_size,
                )
            elif self.cfg.data.dataloader_type == 'cyclic':
                batch_sampler = MegatronPretrainingRandomBatchSampler(
                    total_samples=len(dataset),
                    consumed_samples=consumed_samples,
                    micro_batch_size=self.cfg.micro_batch_size,
                    global_batch_size=self.cfg.global_batch_size,
                    data_parallel_rank=parallel_state.get_data_parallel_rank(),
                    data_parallel_size=parallel_state.get_data_parallel_world_size(),
                    drop_last=self.cfg.get('drop_last', True),
                    pad_samples_to_global_batch_size=pad_samples_to_global_batch_size,
                )
            else:
                raise ValueError('cfg.data.dataloader_type must be "single" or "cyclic"')
        else:
            raise ValueError('cfg.data.dataloader_type not found. Must be "single" or "cyclic"')

        return torch.utils.data.DataLoader(
            dataset, batch_sampler=batch_sampler, num_workers=self.cfg.data.num_workers, pin_memory=True,
        )

    def setup(self, stage=None):
        """ PTL hook that is executed after DDP spawns.
            We setup datasets here as megatron datasets require DDP to instantiate.
            See https://pytorch-lightning.readthedocs.io/en/latest/common/lightning_module.html#setup for more information.
        Args:
            stage (str, optional): Can be 'fit', 'validate', 'test' or 'predict'. Defaults to None.
        """

        # log number of parameters
        if isinstance(self.model, list):
            num_parameters_on_device = sum(
                [sum([p.nelement() for p in model_module.parameters()]) for model_module in self.model]
            )
            if parallel_state.get_pipeline_model_parallel_world_size() > 1 and parallel_state.is_pipeline_last_stage(
                ignore_virtual=True
            ):
                # substract the embedding weights on the last virtual stage
                num_word_embedding_parameters = sum([p.nelement() for p in self.model[-1].word_embeddings_weight()])
                num_parameters_on_device -= num_word_embedding_parameters
        else:
            num_parameters_on_device = sum([p.nelement() for p in self.model.parameters()])

            if parallel_state.get_pipeline_model_parallel_world_size() > 1 and parallel_state.is_pipeline_last_stage(
                ignore_virtual=True
            ):
                # substract the embedding weights on the last stage
                num_word_embedding_parameters = sum([p.nelement() for p in self.model.word_embeddings_weight()])

                num_parameters_on_device -= num_word_embedding_parameters

        # to be summed across data parallel group
        total_num_parameters = torch.tensor(num_parameters_on_device).cuda()

        torch.distributed.all_reduce(total_num_parameters, group=parallel_state.get_model_parallel_group())

        logging.info(
            f'Pipeline model parallel rank: {parallel_state.get_pipeline_model_parallel_rank()}, '
            f'Tensor model parallel rank: {parallel_state.get_tensor_model_parallel_rank()}, '
            f'Number of model parameters on device: {num_parameters_on_device:.2e}. '
            f'Total number of model parameters: {total_num_parameters:.2e}.'
        )

        resume_checkpoint_path = self.trainer._checkpoint_connector.resume_from_checkpoint_fit_path
        if resume_checkpoint_path:
            init_consumed_samples = self._extract_consumed_samples_from_ckpt(resume_checkpoint_path)
        else:
            init_consumed_samples = 0
        self.init_consumed_samples = init_consumed_samples
        self.init_global_step = self.trainer.global_step

        if stage == 'predict':
            return
        else:
            # TODO: consider adding a ModelPT guard to check if model is being restored.
            # allowing restored models to optionally setup datasets
            self.build_train_valid_test_datasets()
            # self.setup_training_data(self.cfg.data)
            # self.setup_validation_data(self.cfg.data)
            # self.setup_test_data(self.cfg.data)

        # when using pipeline model parallel the final stage need to initialize word embeddings
        if parallel_state.get_pipeline_model_parallel_world_size() > 1:
            if isinstance(self.model, list):
                for i, module in enumerate(self.model):
                    parallel_state.set_virtual_pipeline_model_parallel_rank(i)
                    module.sync_initial_word_embeddings()
                parallel_state.set_virtual_pipeline_model_parallel_rank(0)
            else:
                self.model.sync_initial_word_embeddings()

        self.setup_transformer_engine_tp_groups()

    def setup_training_data(self, cfg):
        if hasattr(self, '_train_ds'):
            consumed_samples = self.compute_consumed_samples(0)
            logging.info(
                f'Setting up train dataloader with len(len(self._train_ds)): {len(self._train_ds)} and consumed samples: {consumed_samples}'
            )
            self._train_dl = self.build_finetuning_data_loader(self._train_ds, consumed_samples)

    def setup_validation_data(self, cfg):
        if hasattr(self, '_validation_ds'):
            consumed_samples = 0
            logging.info(
                f'Setting up validation dataloader with len(len(self._validation_ds)): {len(self._validation_ds)} and consumed samples: {consumed_samples}'
            )

            drop_last = True
            if not self.cfg.data.get('validation_drop_last', True):
                logging.info(f'Drop last in validation dataset is set to False')
                drop_last = False
            pad_samples_to_global_batch_size = False
            if self.cfg.data.get('pad_samples_to_global_batch_size', False):
                logging.info('pad_samples_to_global_batch_size set to True')
                pad_samples_to_global_batch_size = True

            self._validation_dl = self.build_finetuning_data_loader(
                self._validation_ds, consumed_samples, "validation", drop_last, pad_samples_to_global_batch_size
            )

    def setup_test_data(self, cfg):
        if hasattr(self, '_test_ds'):
            consumed_samples = 0
            logging.info(
                f'Setting up test dataloader with len(len(self._test_ds)): {len(self._test_ds)} and consumed samples: {consumed_samples}'
            )
            self._test_dl = self.build_finetuning_data_loader(self._test_ds, consumed_samples)

    def generate(
        self,
        inputs: Union[List[str], torch.Tensor, List[dict]],
        length_params: LengthParam,
        sampling_params: SamplingParam = None,
    ) -> OutputType:

        # check whether the DDP is initialized
        if parallel_state.is_unitialized():

            def dummy():
                return

            if self.trainer.strategy.launcher is not None:
                self.trainer.strategy.launcher.launch(dummy, trainer=self.trainer)
            self.trainer.strategy.setup_environment()

            self.setup_transformer_engine_tp_groups()

        # set the default sampling params if it is None.
        # default do greedy sampling
        if sampling_params is None:
            sampling_params = get_default_sampling_params()

        # set the default length params if it is None.
        # default do greedy sampling
        if length_params is None:
            length_params = get_default_length_params()

        return megatron_gpt_generate(self.cuda(), inputs, self.tokenizer, length_params, sampling_params)

    def predict_step(self, batch: Any, batch_idx: int, dataloader_idx: Optional[int] = None) -> Any:
        inference_config = self.get_inference_config()
        if inference_config is None:
            return None
        else:
            # need to overwrite some configuration, make it immutable
            inference_config = inference_config.copy()
            compute_logprob = inference_config['compute_logprob']
            if compute_logprob:
                del inference_config['compute_logprob']
                inference_config['inputs'] = batch
                inference_config['tokens_to_generate'] = 1
                inference_config['all_probs'] = True
                inference_config["add_BOS"] = False
                inference_config['greedy'] = True
                response = generate(self, **inference_config)
                compute_prob_response = get_computeprob_response(self.tokenizer, response, batch)
                return compute_prob_response
            else:
                del inference_config['compute_logprob']
                inference_config['inputs'] = batch
                return generate(self, **inference_config)

    def list_available_models(self):
        return None

    def transfer_batch_to_device(self, batch: Any, device: torch.device, dataloader_idx: int) -> Any:
        """ PTL hook: https://pytorch-lightning.readthedocs.io/en/latest/common/lightning_module.html#transfer-batch-to-device
            When using pipeline parallelism, we need the global batch to remain on the CPU,
            since the memory overhead will be too high when using a large number of microbatches.
            Microbatches are transferred from CPU to GPU inside the pipeline.
        """
        return batch

    def _validate_trainer(self):
        """ Certain trainer configurations can break training.
            Here we try to catch them and raise an error.
        """
        if self.trainer.accumulate_grad_batches > 1:
            raise ValueError(
                f'Gradient accumulation is done within training_step. trainer.accumulate_grad_batches must equal 1'
            )

    @classmethod
    def list_available_models(cls) -> Optional[PretrainedModelInfo]:
        """
        This method returns a list of pre-trained model which can be instantiated directly from NVIDIA's NGC cloud.
        Returns:
            List of available pre-trained models.
        """
        result = []
        result.append(
            PretrainedModelInfo(
                pretrained_model_name="megatron_gpt_345m",
                location="https://api.ngc.nvidia.com/v2/models/nvidia/nemo/megatron_gpt_345m/versions/1/files/megatron_gpt_345m.nemo",
                description="345M parameter GPT generative Megatron model.",
            )
        )
        return result

    def _set_tp_groups(self, module):
        """ Helper method to set tp groups for transformer engine"""

        if self.cfg.get('transformer_engine', False):
            logging.info(f'Setting up transformer engine modules for tensor parallelism.')
            if self.cfg.get('megatron_amp_O2', 'False'):
                # when using O2 additional module key is added that casts the weights
                for layer in module.module.language_model.encoder.layers:
                    layer.set_tensor_parallel_group(parallel_state.get_tensor_model_parallel_group())

            else:
                for layer in module.language_model.encoder.layers:
                    layer.set_tensor_parallel_group(parallel_state.get_tensor_model_parallel_group())

    def setup_transformer_engine_tp_groups(self):
        """ This should be called after model parallel groups have been initialized
            and only needs to be called when using Transformer Engine.
        """
        if isinstance(self.model, list):
            for module in self.model:
                self._set_tp_groups(module)
        else:
            self._set_tp_groups(self.model)

    def on_save_checkpoint(self, checkpoint) -> None:
        """LightningModule hook:
        https://pytorch-lightning.readthedocs.io/en/stable/common/lightning_module.html#on-save-checkpoint
        """
        if isinstance(self.model, list):
            for i in range(len(self.model)):
                parallel_state.set_virtual_pipeline_model_parallel_rank(i)
                checkpoint[f'model{i}'] = self.model[i].module.state_dict_for_save_checkpoint()
            parallel_state.set_virtual_pipeline_model_parallel_rank(0)

    def on_load_checkpoint(self, checkpoint) -> None:
        """LightningModule hook:
        https://pytorch-lightning.readthedocs.io/en/stable/common/lightning_module.html#on-load-checkpoint
        """
        if isinstance(self.model, list):
            for i in range(len(self.model)):
                parallel_state.set_virtual_pipeline_model_parallel_rank(i)
                self.model[i].module.load_state_dict(checkpoint[f'model{i}'], strict=True)
            parallel_state.set_virtual_pipeline_model_parallel_rank(0)

    def parameters(self):
        if isinstance(self.model, list):
            return itertools.chain.from_iterable(module.parameters() for module in self.model)
        else:
            return self.model.parameters()<|MERGE_RESOLUTION|>--- conflicted
+++ resolved
@@ -248,15 +248,9 @@
             # The intermediate pipeline stages do not need any inputs from data loader
             # GPT3 uses decoder with AttnMask:causal, thus doesn't need attention_mask
             batch_for_pipeline = None
-<<<<<<< HEAD
             
         #TODO remove hard coding
         tensor_shape = [self.cfg.encoder_seq_length, self.cfg.micro_batch_size, self.cfg.hidden_size]
-=======
-
-        # TODO remove hard coding
-        tensor_shape = [2048, self.cfg.micro_batch_size, self.cfg.hidden_size]
->>>>>>> 3d93ba6e
 
         # handle asynchronous grad reduction
         custom_sync_context_handler = None
@@ -743,8 +737,7 @@
 
         return dataset, dataloader
 
-<<<<<<< HEAD
-=======
+
     def process_global_batch(self, global_batch, global_batch_size=None):
         """ Prepares the global batch for apex fwd/bwd functions.
             Global batch is a list of micro batches.
@@ -780,7 +773,6 @@
             position_ids,
         ]
 
->>>>>>> 3d93ba6e
     def build_train_valid_test_datasets(self):
         logging.info('Building GPT SFT datasets.')
         if self.trainer.limit_val_batches > 1.0 and isinstance(self.trainer.limit_val_batches, float):
