# Copyright (c) 2021, NVIDIA CORPORATION.  All rights reserved.
#
# Licensed under the Apache License, Version 2.0 (the "License");
# you may not use this file except in compliance with the License.
# You may obtain a copy of the License at
#
#     http://www.apache.org/licenses/LICENSE-2.0
#
# Unless required by applicable law or agreed to in writing, software
# distributed under the License is distributed on an "AS IS" BASIS,
# WITHOUT WARRANTIES OR CONDITIONS OF ANY KIND, either express or implied.
# See the License for the specific language governing permissions and
# limitations under the License.

"""T5 Style dataset."""

import collections
import os

import numpy as np
import torch

from nemo.collections.common.tokenizers import SentencePieceTokenizer, YouTokenToMeTokenizer
from nemo.collections.nlp.data.language_modeling.megatron.dataset_utils import (
    create_masked_lm_predictions,
    get_samples_mapping,
)
from nemo.collections.nlp.data.language_modeling.megatron.gpt_dataset import _build_index_mappings
from nemo.core import Dataset


class T5Dataset(Dataset):
    # account for added tokens
    MAX_SEQ_LENGTH_DELTA = 2

    def __init__(
        self,
        cfg,
        trainer,
        tokenizer,
        name,
        indexed_dataset,
        data_prefix,
        num_epochs,
        max_num_samples,
        max_seq_length,
        max_seq_length_dec,
        seed,
        masked_lm_prob=0.15,
        short_seq_prob=0.1,
        max_ngram_size=10,
        mean_ngram_size=None,
        geometric_dist=True,
        permutation=False,
        whole_word_masking=True,
        favor_long_ngrams=False,
        respect_document_boundaries=True,
        documents=None,
    ):
        super().__init__()

        # Params to store.
        self.name = name
        self.seed = seed
        self.masked_lm_prob = masked_lm_prob
        self.max_seq_length = max_seq_length
        self.max_seq_length_dec = max_seq_length_dec
        self.short_seq_prob = short_seq_prob
        self.max_ngram_size = max_ngram_size
        self.mean_ngram_size = mean_ngram_size
        self.geometric_dist = geometric_dist
        self.permutation = permutation
        self.whole_word_masking = whole_word_masking
        self.favor_long_ngrams = favor_long_ngrams
        self.respect_document_boundaries = respect_document_boundaries

        # Dataset.
        self.indexed_dataset = indexed_dataset

        # save index mappings to a configurable dir
        self.index_mapping_dir = cfg.data.get('index_mapping_dir', None)

        # create index_mapping_dir on rank 0
        if torch.distributed.is_available() and torch.distributed.is_initialized():
            if torch.distributed.get_rank() == 0:
                if self.index_mapping_dir is not None and not os.path.isdir(self.index_mapping_dir):
                    os.makedirs(self.index_mapping_dir)
            torch.distributed.barrier()

        # Build the samples mapping.
        if not respect_document_boundaries:
            # Build index mappings.
            assert documents is not None
            assert np.min(documents) >= 0
            assert np.max(documents) < indexed_dataset.sizes.shape[0]

            self.doc_idx, self.sample_idx, self.shuffle_idx = _build_index_mappings(
                name=self.name,
                data_prefix=data_prefix,
                documents=documents,
                sizes=self.indexed_dataset.sizes,
                num_samples=max_num_samples,
                seq_length=self.max_seq_length - self.MAX_SEQ_LENGTH_DELTA,
                seed=self.seed,
                index_mapping_dir=self.index_mapping_dir,
            )
        else:
            self.samples_mapping = get_samples_mapping(
                indexed_dataset=self.indexed_dataset,
                data_prefix=data_prefix,
                num_epochs=num_epochs,
                max_num_samples=max_num_samples,
                max_seq_length=self.max_seq_length - self.MAX_SEQ_LENGTH_DELTA,  # account for added tokens
                short_seq_prob=self.short_seq_prob,
                seed=self.seed,
                name=self.name,
                binary_head=False,
                index_mapping_dir=self.index_mapping_dir,
            )

        self.tokenizer = tokenizer
        self.tokenizer_type = T5Dataset._determine_tokenizer_type(tokenizer, whole_word_masking=whole_word_masking)
        self.cls_id = tokenizer.cls_id
        self.sep_id = tokenizer.sep_id
        self.mask_id = tokenizer.mask_id
        self.pad_id = tokenizer.pad_id
        self.bos_id = tokenizer.bos_id
        self.eos_id = tokenizer.eos_id

        self.vocab_id_list = self.tokenizer.vocab
        self.vocab_id_to_token_dict = {idx: token for idx, token in enumerate(self.vocab_id_list)}

        self._build()

    def _build(self):
        """
        Class-specific build method to be overridden by child classes.
        """
        self.sentinel_tokens = self.tokenizer.additional_special_tokens_ids
        assert len(self.sentinel_tokens) > 0

    def __len__(self):
        if self.respect_document_boundaries:
            return self.samples_mapping.shape[0]
        else:
            return self.sample_idx.shape[0] - 1

    def _get_sample(self, idx):
        if self.respect_document_boundaries:
            start_index, end_index, seq_length = self.samples_mapping[idx]
            sample = []
            for index in range(start_index, end_index):
                sample.append(self.indexed_dataset[index])
        else:
            # Get the shuffled index.
            idx = self.shuffle_idx[idx]
            # Start and end documents and offsets.
            doc_index_f = self.sample_idx[idx][0]
            doc_index_l = self.sample_idx[idx + 1][0]
            offset_f = self.sample_idx[idx][1]
            offset_l = self.sample_idx[idx + 1][1]
            # If we are within the same document, just extract the chunk.
            if doc_index_f == doc_index_l:
                sample = self.indexed_dataset.get(
                    self.doc_idx[doc_index_f], offset=offset_f, length=offset_l - offset_f + 1
                )
            else:
                # Otherwise, get the rest of the initial document.
                sample_list = [self.indexed_dataset.get(self.doc_idx[doc_index_f], offset=offset_f)]
                # Loop over all in between documents and add the entire document.
                for i in range(doc_index_f + 1, doc_index_l):
                    sample_list.append(self.indexed_dataset.get(self.doc_idx[i]))
                # And finally add the relevant portion of last document.
                sample_list.append(self.indexed_dataset.get(self.doc_idx[doc_index_l], length=offset_l + 1))
                sample = np.concatenate(sample_list)
                sample.astype(np.int64)
            seq_length = len(sample)
            sample = [sample]

        return sample, seq_length

    def __getitem__(self, idx):
        sample, seq_length = self._get_sample(idx)
        # Note that this rng state should be numpy and not python since
        # python randint is inclusive whereas the numpy one is exclusive.
        np_rng = np.random.RandomState(seed=(self.seed + idx))
        training_sample = T5Dataset.build_training_sample(
            sample=sample,
            target_seq_length=seq_length,
            np_rng=np_rng,
            max_seq_length=self.max_seq_length,
            max_seq_length_dec=self.max_seq_length_dec,
            masked_lm_prob=self.masked_lm_prob,
            vocab_id_list=self.vocab_id_list,
            vocab_id_to_token_dict=self.vocab_id_to_token_dict,
            cls_id=self.cls_id,
            sep_id=self.sep_id,
            mask_id=self.mask_id,
            max_ngram_size=self.max_ngram_size,
            mean_ngram_size=self.mean_ngram_size,
            whole_word_masking=self.whole_word_masking,
            favor_long_ngrams=self.favor_long_ngrams,
            permutation=self.permutation,
            geometric_dist=self.geometric_dist,
            tokenizer_type=self.tokenizer_type,
            sentinel_tokens=self.sentinel_tokens,
            bos_id=self.bos_id,
            eos_id=self.eos_id,
            pad_id=self.pad_id,
        )
        return training_sample

    @classmethod
    def _determine_tokenizer_type(cls, tokenizer, whole_word_masking=False):
        tokenizer_type = 'wordpiece'  # TODO: better checks for tokenizer types. How do we do this for HF tokenizers that are not BERT?
        if isinstance(tokenizer, YouTokenToMeTokenizer):
            raise ValueError(f"YTTM does not support special tokens and cannot be used with T5 datasets.")

        if isinstance(tokenizer, SentencePieceTokenizer):
            if not tokenizer.legacy:
                raise ValueError("Sentencepiece Tokenizer must have legacy = False to add special tokens.")
            tokenizer_type = 'sentencepiece'
            if whole_word_masking:
                raise ValueError(
                    "Whole word masking is not supported with sentencepiece tokenizers and only with wordpiece tokenizers. Please set it to False."
                )

        return tokenizer_type

    @classmethod
    def build_training_sample(
        cls,
        sample,
        target_seq_length,
        np_rng,
        max_seq_length,
        max_seq_length_dec,
        masked_lm_prob,
        vocab_id_list,
        vocab_id_to_token_dict,
        cls_id,
        sep_id,
        mask_id,
        max_ngram_size,
        whole_word_masking,
        favor_long_ngrams,
        permutation,
        mean_ngram_size,
        geometric_dist,
        tokenizer_type,
        sentinel_tokens,
        bos_id,
        eos_id,
        pad_id,
        skip_masking_id=None
    ):
        """Build training sample.
        Arguments:
            sample: A list of sentences in which each sentence is a list token ids.
            target_seq_length: Desired sequence length.
            max_seq_length: Maximum length of the sequence. All values are padded to
                this length.
            vocab_id_list: List of vocabulary ids. Used to pick a random id.
            vocab_id_to_token_dict: A dictionary from vocab ids to text tokens.
            cls_id: Start of example id.
            sep_id: Separator id.
            mask_id: Mask token id.
            pad_id: Padding token id.
            masked_lm_prob: Probability to mask tokens.
            np_rng: Random number genenrator. Note that this rng state should be
                  numpy and not python since python randint is inclusive for
                  the opper bound whereas the numpy one is exclusive.
            bos_id: start of decoder example id
            eos_id: end of generation id
            sentinel_tokens: unique value to be substituted for every replaced span
            tokenizer_type: wordpiece (BERT-style) or sentencepiece tokenizer. Used for whole word masking logic.
            max_ngram_size: maximum size of ngrams to be masked.
            mean_ngram_size: mean size of ngrams to be masked (only used if geometric_dist=True).
            geometric_dist: Uses a geometric distribution to sample ngram size.
            permutation: Permutes the ngrams.
            whole_word_masking: Always masks entire words instead of individual sub-word tokens.
            favor_long_ngrams: Favor longer ngrams over shorter ones.
            skip_masking_id: An id that will not be masked. TODO: Add supported for a list of IDs.
        """
<<<<<<< HEAD
        assert target_seq_length <= max_seq_length
=======
        # assert target_seq_length <= self.max_seq_length
>>>>>>> e52ee5e5

        # flatten sentences into one list
        tokens = [token for sentence in sample for token in sentence]

        # Truncate to `target_sequence_length`.
        max_num_tokens = target_seq_length
        tokens = tokens[:max_num_tokens]

        # Masking.
        max_predictions_per_seq = masked_lm_prob * max_num_tokens
        lm_pred = create_masked_lm_predictions(
            tokens=tokens,
            vocab_id_list=vocab_id_list,
            vocab_id_to_token_dict=vocab_id_to_token_dict,
            masked_lm_prob=masked_lm_prob,
            cls_id=cls_id,
            sep_id=sep_id,
            mask_id=mask_id,
            max_predictions_per_seq=max_predictions_per_seq,
            np_rng=np_rng,
            max_ngram_size=max_ngram_size,
            whole_word_masking=whole_word_masking,
            favor_long_ngrams=favor_long_ngrams,
            mean_ngram_size=mean_ngram_size,
            permutation=permutation,
            geometric_dist=geometric_dist,
            masking_style="t5",
            tokenizer_type=tokenizer_type,
            skip_masking_id=skip_masking_id
        )

        if masked_lm_prob == 0:
            (output_tokens, masked_positions, masked_labels, _) = lm_pred
            masked_spans = None
        else:
            (output_tokens, masked_positions, masked_labels, _, masked_spans) = lm_pred

        # Padding.
        tokens_enc, tokens_dec_in, labels, enc_mask, dec_mask, loss_mask = T5Dataset.pad_and_convert_to_numpy(
            output_tokens=output_tokens,
            masked_positions=masked_positions,
            masked_labels=masked_labels,
            masked_spans=masked_spans,
            sentinel_tokens=sentinel_tokens,
            bos_id=bos_id,
            eos_id=eos_id,
            pad_id=pad_id,
            max_seq_length=max_seq_length,
            max_seq_length_dec=max_seq_length_dec,
        )

        train_sample = {
            'text_enc': tokens_enc,
            'text_dec': tokens_dec_in,
            'labels': labels,
            'loss_mask': loss_mask,
            'enc_mask': enc_mask,
            'dec_mask': dec_mask,
        }
        return train_sample

    @classmethod
    def pad_and_convert_to_numpy(
        cls,
        output_tokens,
        masked_positions,
        masked_labels,
        sentinel_tokens,
        bos_id,
        eos_id,
        pad_id,
        max_seq_length,
        max_seq_length_dec,
        masked_spans=None,
    ):
        """Pad sequences and convert them to numpy."""
        sentinel_tokens = collections.deque(sentinel_tokens)
        t5_input = []
        (t5_decoder_in, t5_decoder_out) = ([bos_id], [])
        (start_index, end_index) = (0, None)
        if masked_spans is not None:
            for span in masked_spans:
                flag = sentinel_tokens.popleft()

                # Append the same tokens in decoder input and output
                t5_decoder_in.append(flag)
                t5_decoder_in.extend(span.label)
                t5_decoder_out.append(flag)
                t5_decoder_out.extend(span.label)

                end_index = span.index[0]
                t5_input.extend(output_tokens[start_index:end_index])
                t5_input.append(flag)

                # the next start index is the token after the last span token
                start_index = span.index[-1] + 1

        # Add <eos> token to the t5_decoder_out
        t5_decoder_out.append(eos_id)

        # Add the remaining tokens to the t5 input
        t5_input.extend(output_tokens[start_index:])

        # assert (len(t5_input) - len(masked_spans)) + \
        #        (len(t5_decoder_in) - (len(masked_spans) + 1)) == len(tokens)

        # Some checks.

        # Encoder-side padding mask.
        num_tokens = len(t5_input)
        padding_length = max_seq_length - num_tokens
        assert padding_length >= 0
        assert len(masked_positions) == len(masked_labels)

        # Tokens..
        filler = [pad_id] * padding_length
        tokens_enc = np.array(t5_input + filler, dtype=np.int64)

        # Decoder-side padding mask.
        num_tokens_dec = len(t5_decoder_in)
        padding_length_dec = max_seq_length_dec - num_tokens_dec
        assert padding_length_dec >= 0
        filler_dec = [pad_id] * padding_length_dec
        tokens_dec_in = np.array(t5_decoder_in + filler_dec, dtype=np.int64)

        # Create attention masks
        enc_mask = (tokens_enc != pad_id).astype(np.int64)
        dec_mask = (tokens_dec_in != pad_id).astype(np.int64)

        # Labels mask.
        labels = t5_decoder_out + ([-1] * padding_length_dec)
        labels = np.array(labels, dtype=np.int64)

        # Loss mask
        loss_mask = ([1] * num_tokens_dec) + ([0] * padding_length_dec)
        loss_mask = np.array(loss_mask, dtype=np.int64)

        return tokens_enc, tokens_dec_in, labels, enc_mask, dec_mask, loss_mask<|MERGE_RESOLUTION|>--- conflicted
+++ resolved
@@ -282,11 +282,7 @@
             favor_long_ngrams: Favor longer ngrams over shorter ones.
             skip_masking_id: An id that will not be masked. TODO: Add supported for a list of IDs.
         """
-<<<<<<< HEAD
         assert target_seq_length <= max_seq_length
-=======
-        # assert target_seq_length <= self.max_seq_length
->>>>>>> e52ee5e5
 
         # flatten sentences into one list
         tokens = [token for sentence in sample for token in sentence]
