--- conflicted
+++ resolved
@@ -508,24 +508,6 @@
         )
 
 
-<<<<<<< HEAD
-def find_idx_of_first_nonzero(stm, start, max_, left):
-    if left:
-        end = start - max_
-        step = -1
-    else:
-        end = start + max_
-        step = 1
-    result = None
-    for i in range(start, end, step):
-        if stm[i]:
-            result = i
-            break
-    return result
-
-
-def get_subtokens_and_subtokens_mask(query, tokenizer):
-=======
 def _get_subtokens_and_subtokens_mask(query: str, tokenizer: TokenizerSpec) -> Tuple[List[str], List[int]]:
     """
     Tokenizes input query into subtokens and creates subtokens mask. Subtokens mask is an array of the same length as
@@ -538,7 +520,6 @@
         subtokens: list of subtokens
         subtokens_mask: list of ints
     """
->>>>>>> 660e401d
     words = query.strip().split()
     subtokens = []
     subtokens_mask = []
@@ -550,9 +531,6 @@
     return subtokens, subtokens_mask
 
 
-<<<<<<< HEAD
-def check_max_seq_length_and_margin_and_step(max_seq_length, margin, step):
-=======
 def _check_max_seq_length_and_margin_and_step(max_seq_length: int, margin: int, step: int):
     """
     Checks values of ``max_seq_length``, ``margin``, and ``step``.
@@ -569,7 +547,6 @@
             f"Parameter `max_seq_length={max_seq_length}` cannot be less than 3 because `max_seq_length` is a length "
             f"of a segment with [CLS] and [SEP] tokens."
         )
->>>>>>> 660e401d
     if margin >= (max_seq_length - 2) // 2 and margin > 0 or margin < 0:
         raise ValueError(
             f"Parameter `margin` has to be not negative and less than `(max_seq_length - 2) // 2`. Don't forget about "
@@ -591,13 +568,9 @@
     max_seq_length: int = 64,
     step: Optional[int] = 8,
     margin: Optional[int] = 16,
-<<<<<<< HEAD
-):
-=======
 ) -> Tuple[
     List[List[int]], List[List[int]], List[List[int]], List[List[int]], List[int], List[int], List[bool], List[bool],
 ]:
->>>>>>> 660e401d
     """
     Processes the data and returns features.
 
@@ -609,17 +582,10 @@
             segments which can overlap. Parameter ``step`` controls such overlapping. Imagine that queries are
             tokenized into characters, ``max_seq_length=5``, and ``step=2``. In such a case query "hello" is
             tokenized into segments ``[['[CLS]', 'h', 'e', 'l', '[SEP]'], ['[CLS]', 'l', 'l', 'o', '[SEP]']]``.
-<<<<<<< HEAD
-        margin: number of subtokens in the beginning and the end of segments which are not used for prediction
-            computation. The first segment does not have left margin and the last segment does not have right
-            margin. For example, if input sequence is tokenized into characters, ``max_seq_length=5``,
-            ``step=1``, and ``margin=1`` than query "hello" will be tokenized into segments
-=======
         margin: number of subtokens near edges of segments which are not used for punctuation and capitalization
             prediction. The first segment does not have left margin and the last segment does not have right
             margin. For example, if input sequence is tokenized into characters, ``max_seq_length=5``,
             ``step=1``, and ``margin=1``, then query "hello" will be tokenized into segments
->>>>>>> 660e401d
             ``[['[CLS]', 'h', 'e', 'l', '[SEP]'], ['[CLS]', 'e', 'l', 'l', '[SEP]'],
             ['[CLS]', 'l', 'l', 'o', '[SEP]']]``. These segments are passed to the model. Before final predictions
             computation, margins are removed. In the next list, subtokens which logits are not used for final
@@ -627,13 +593,8 @@
             ['[CLS]'*, 'e'*, 'l', 'l'*, '[SEP]'*], ['[CLS]'*, 'l'*, 'l', 'o', '[SEP]'*]]``.
 
     Returns:
-<<<<<<< HEAD
-        all_input_ids: input ids for all tokens
-        all_segment_ids: token type ids
-=======
         all_input_ids: list of input ids of all segments
         all_segment_ids: token type ids of all segments
->>>>>>> 660e401d
         all_input_mask: attention mask to use for BERT model
         all_subtokens_mask: masks out all subwords besides the first one
         all_quantities_of_preceding_words: number of words in query preceding a segment. Used for joining
@@ -646,19 +607,11 @@
     stm = []
     sent_lengths = []
     for i, query in enumerate(queries):
-<<<<<<< HEAD
-        subtokens, subtokens_mask = get_subtokens_and_subtokens_mask(query, tokenizer)
-        sent_lengths.append(len(subtokens))
-        st.append(subtokens)
-        stm.append(subtokens_mask)
-    check_max_seq_length_and_margin_and_step(max_seq_length, margin, step)
-=======
         subtokens, subtokens_mask = _get_subtokens_and_subtokens_mask(query, tokenizer)
         sent_lengths.append(len(subtokens))
         st.append(subtokens)
         stm.append(subtokens_mask)
     _check_max_seq_length_and_margin_and_step(max_seq_length, margin, step)
->>>>>>> 660e401d
     max_seq_length = min(max_seq_length, max(sent_lengths) + 2)
     logging.info(f'Max length: {max_seq_length}')
     # Maximum number of word subtokens in segment. The first and the last tokens in segment are CLS and EOS
@@ -718,11 +671,7 @@
         margin: number of subtokens in the beginning and the end of segments which are not used for prediction
             computation. The first segment does not have left margin and the last segment does not have right
             margin. For example, if input sequence is tokenized into characters, ``max_seq_length=5``,
-<<<<<<< HEAD
-            ``step=1``, and ``margin=1`` than query "hello" will be tokenized into segments
-=======
             ``step=1``, and ``margin=1``, then query "hello" will be tokenized into segments
->>>>>>> 660e401d
             ``[['[CLS]', 'h', 'e', 'l', '[SEP]'], ['[CLS]', 'e', 'l', 'l', '[SEP]'],
             ['[CLS]', 'l', 'l', 'o', '[SEP]']]``. These segments are passed to the model. Before final predictions
             computation, margins are removed. In the next list, subtokens which logits are not used for final
@@ -739,16 +688,6 @@
         input_mask: attention mask. Zeros if input is padding.
         subtoken_mask: a mask used for retrieving predictions for words. An element equals ``1`` if corresponding
             token is the first token in some word and zero otherwise. For example, if input query
-<<<<<<< HEAD
-            "language processing" is tokenized into ["[CLS]", "language", "process", "ing", "SEP"] than
-            ``subtokens_mask`` will be [0, 1, 1, 0, 0].
-        quantities_of_preceding_words: number of words preceding a segment in a query. It is used for uniting
-            predictions from different segments if such segments overlap. For example, if query "hello john" is
-            tokenized into segments ``[['hell', 'o'], ['john']]``, than ``quantities_of_preceding_words=[0, 1]``.
-        query_ids: ids of queries to which segments belong. For example, if ``queries=["foo", "bar"]`` are
-            segmented into ``[[['[CLS]', 'f', 'o', '[SEP]'], ['[CLS]', 'o', 'o', '[SEP]']],
-            [['[CLS]', 'b', 'a', '[SEP]'], ['[CLS]', 'a', 'r', '[SEP]']]]``, than for batch
-=======
             "language processing" is tokenized into ["[CLS]", "language", "process", "ing", "SEP"], then
             ``subtokens_mask`` will be [0, 1, 1, 0, 0].
         quantities_of_preceding_words: number of words preceding a segment in a query. It is used for uniting
@@ -757,7 +696,6 @@
         query_ids: ids of queries to which segments belong. For example, if ``queries=["foo", "bar"]`` are
             segmented into ``[[['[CLS]', 'f', 'o', '[SEP]'], ['[CLS]', 'o', 'o', '[SEP]']],
             [['[CLS]', 'b', 'a', '[SEP]'], ['[CLS]', 'a', 'r', '[SEP]']]]``, then for batch
->>>>>>> 660e401d
             [['[CLS]', 'o', 'o', '[SEP]'], ['[CLS]', 'b', 'a', '[SEP]'], ['[CLS]', 'a', 'r', '[SEP]']]
             ``query_ids=[0, 1, 1]``.
         is_first: is segment the first segment in query. The left margin of the first segment in a query is not
@@ -783,16 +721,6 @@
         features = get_features_infer(
             queries=queries, max_seq_length=max_seq_length, tokenizer=tokenizer, step=step, margin=margin
         )
-<<<<<<< HEAD
-        self.all_input_ids = features[0]
-        self.all_segment_ids = features[1]
-        self.all_input_mask = features[2]
-        self.all_subtokens_mask = features[3]
-        self.all_quantities_of_preceding_words = features[4]
-        self.all_query_ids = features[5]
-        self.all_is_first = features[6]
-        self.all_is_last = features[7]
-=======
         self.all_input_ids: List[List[int]] = features[0]
         self.all_segment_ids: List[List[int]] = features[1]
         self.all_input_mask: List[List[int]] = features[2]
@@ -801,20 +729,15 @@
         self.all_query_ids: List[int] = features[5]
         self.all_is_first: List[bool] = features[6]
         self.all_is_last: List[bool] = features[7]
->>>>>>> 660e401d
 
     def __len__(self) -> int:
         return len(self.all_input_ids)
 
-<<<<<<< HEAD
-    def collate_fn(self, batch):
-=======
     def collate_fn(
         self, batch: List[Tuple[np.ndarray, np.ndarray, np.ndarray, np.ndarray, int, int, bool, bool]]
     ) -> Tuple[
         torch.Tensor, torch.Tensor, torch.Tensor, torch.Tensor, Tuple[int], Tuple[int], Tuple[bool], Tuple[bool]
     ]:
->>>>>>> 660e401d
         inp_ids, segment_ids, inp_mask, st_mask, n_preceding, query_ids, is_first, is_last = zip(*batch)
         return (
             pad_sequence([torch.tensor(x) for x in inp_ids], batch_first=True, padding_value=0),
@@ -827,11 +750,7 @@
             is_last,
         )
 
-<<<<<<< HEAD
-    def __getitem__(self, idx):
-=======
     def __getitem__(self, idx: int) -> Tuple[np.ndarray, np.ndarray, np.ndarray, np.ndarray, int, int, bool, bool]:
->>>>>>> 660e401d
         return (
             np.array(self.all_input_ids[idx]),
             np.array(self.all_segment_ids[idx]),
