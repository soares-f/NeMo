--- conflicted
+++ resolved
@@ -143,12 +143,9 @@
         output_fft = instantiate(self._cfg.output_fft)
         duration_predictor = instantiate(self._cfg.duration_predictor)
         pitch_predictor = instantiate(self._cfg.pitch_predictor)
-<<<<<<< HEAD
         speaker_emb_condition_prosody = cfg.get("speaker_emb_condition_prosody", False)
         speaker_emb_condition_decoder = cfg.get("speaker_emb_condition_decoder", False)
         speaker_emb_condition_aligner = cfg.get("speaker_emb_condition_aligner", False)
-=======
->>>>>>> 8d6e48c9
         energy_embedding_kernel_size = 0
         energy_predictor = None
         if self._cfg.get("energy_predictor", None) is not None:
@@ -515,7 +512,6 @@
         mel_loss = collect("mel_loss")
         dur_loss = collect("dur_loss")
         pitch_loss = collect("pitch_loss")
-<<<<<<< HEAD
         self.log("val_loss", val_loss)
         self.log("val_mel_loss", mel_loss)
         self.log("val_dur_loss", dur_loss)
@@ -523,16 +519,7 @@
         if outputs[0]["energy_loss"] is not None:
             energy_loss = collect("energy_loss")
             self.log("val_energy_loss", energy_loss)
-=======
-        self.log("v_loss", val_loss)
-        self.log("v_mel_loss", mel_loss)
-        self.log("v_dur_loss", dur_loss)
-        self.log("v_pitch_loss", pitch_loss)
-        if outputs[0]["energy_loss"] is not None:
-            energy_loss = collect("energy_loss")
-            self.log("v_energy_loss", energy_loss)
-
->>>>>>> 8d6e48c9
+
         _, _, _, _, _, spec_target, spec_predict = outputs[0].values()
 
         if isinstance(self.logger, TensorBoardLogger):
